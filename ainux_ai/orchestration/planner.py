--- conflicted
+++ resolved
@@ -189,7 +189,6 @@
         elif action == "ui.control_pointer":
             steps.append(
                 PlanStep(
-<<<<<<< HEAD
                     id="ensure_pointer_dependencies",
                     action="system.ensure_python_package",
                     description="Ensure the pointer automation dependency is installed.",
@@ -198,18 +197,11 @@
                         "module": "pyautogui",
                         "original_request": intent.raw_input,
                     },
-=======
-                    id="capture_pointer_state",
-                    action="ui.collect_user_context",
-                    description="Capture current pointer position and focused surface for safety.",
-                    parameters={"focus": "pointer"},
->>>>>>> 969a4d99
                 )
             )
         elif action == "system.launch_application":
             steps.append(
                 PlanStep(
-<<<<<<< HEAD
                     id="capture_pointer_state",
                     action="ui.collect_user_context",
                     description="Capture current pointer position and focused surface for safety.",
@@ -219,8 +211,6 @@
             )
             steps.append(
                 PlanStep(
-=======
->>>>>>> 969a4d99
                     id="apply_pointer_action",
                     action="ui.control_pointer",
                     description="Apply the requested pointer movement or click on behalf of the user.",
