--- conflicted
+++ resolved
@@ -90,7 +90,6 @@
         parameters = dict(intent.parameters)
         parameters.setdefault("original_request", intent.raw_input)
 
-<<<<<<< HEAD
         if self._looks_like_application_launch(parameters) and action in {
             "ui.assist_user",
             "analysis.review_request",
@@ -99,9 +98,6 @@
                 self._build_launch_step(parameters, intent.raw_input)
             )
         elif action == "system.optimize_resources":
-=======
-        if action == "system.optimize_resources":
->>>>>>> d66867f1
             steps.append(
                 PlanStep(
                     id="collect_metrics",
@@ -161,7 +157,6 @@
                 )
             )
         elif action == "ui.assist_user":
-<<<<<<< HEAD
             if self._looks_like_application_launch(parameters):
                 steps.append(self._build_launch_step(parameters, intent.raw_input))
             else:
@@ -198,69 +193,20 @@
                     action="ui.collect_user_context",
                     description="Capture current pointer position and focused surface for safety.",
                     parameters={"focus": "pointer"},
-=======
-            steps.append(
-                PlanStep(
-                    id="gather_context",
-                    action="ui.collect_user_context",
-                    description="Gather current desktop state and user goal for guidance.",
-                    parameters=parameters,
-                )
-            )
-            steps.append(
-                PlanStep(
-                    id="present_walkthrough",
-                    action="ui.present_walkthrough",
-                    description="Prepare a walkthrough describing how to accomplish the task in the UI.",
-                    parameters=parameters,
-                    depends_on=["gather_context"],
->>>>>>> d66867f1
                 )
             )
         elif action == "system.launch_application":
             steps.append(
                 PlanStep(
-<<<<<<< HEAD
                     id="apply_pointer_action",
                     action="ui.control_pointer",
                     description="Apply the requested pointer movement or click on behalf of the user.",
                     parameters=parameters,
                     depends_on=["capture_pointer_state"],
-=======
-                    id="queue_actions",
-                    action="ui.queue_actions",
-                    description="Queue any scripted clicks or commands the assistant can trigger on behalf of the user.",
-                    parameters=parameters,
-                    depends_on=["present_walkthrough"],
-                )
-            )
-        elif action == "ui.control_pointer":
-            steps.append(
-                PlanStep(
-                    id="capture_pointer_state",
-                    action="ui.collect_user_context",
-                    description="Capture current pointer position and focused surface for safety.",
-                    parameters={"focus": "pointer"},
-                )
-            )
-            steps.append(
-                PlanStep(
-                    id="apply_pointer_action",
-                    action="ui.control_pointer",
-                    description="Apply the requested pointer movement or click on behalf of the user.",
-                    parameters=parameters,
-                    depends_on=["capture_pointer_state"],
                 )
             )
         elif action == "system.launch_application":
-            steps.append(
-                PlanStep(
-                    id="launch_application",
-                    action="system.launch_application",
-                    description="Launch the requested desktop application using Ubuntu defaults.",
-                    parameters=parameters,
-                )
-            )
+            steps.append(self._build_launch_step(parameters, intent.raw_input))
         elif action == "system.schedule_task":
             steps.append(
                 PlanStep(
@@ -359,110 +305,6 @@
                     description="Compile and execute the provided low-level program snippet.",
                     parameters=low_level_parameters,
                     depends_on=inspect_dep,
->>>>>>> d66867f1
-                )
-            )
-        elif action == "system.launch_application":
-            steps.append(self._build_launch_step(parameters, intent.raw_input))
-        elif action == "system.schedule_task":
-            steps.append(
-                PlanStep(
-                    id="collect_requirements",
-                    action="system.collect_task_requirements",
-                    description="Collect timing preferences and resource constraints for the task.",
-                    parameters=parameters,
-                )
-            )
-<<<<<<< HEAD
-            steps.append(
-                PlanStep(
-                    id="draft_schedule",
-                    action="scheduler.create_task_schedule",
-                    description="Draft a schedule or cron entry that satisfies the requirements.",
-                    parameters=parameters,
-                    depends_on=["collect_requirements"],
-                )
-            )
-            steps.append(
-                PlanStep(
-                    id="publish_guidance",
-                    action="scheduler.publish_user_guidance",
-                    description="Share the resulting schedule and any follow-up actions with the user.",
-                    parameters=parameters,
-                    depends_on=["draft_schedule"],
-                )
-            )
-        elif action == "system.update":
-            steps.append(
-                PlanStep(
-                    id="refresh_package_index",
-                    action="system.run_command",
-                    description="Update the package index to pull the latest metadata.",
-                    parameters={"command": ["apt", "update"]},
-                )
-            )
-            steps.append(
-                PlanStep(
-                    id="apply_updates",
-                    action="system.run_command",
-                    description="Apply available system updates in non-interactive mode.",
-                    parameters={"command": ["apt", "upgrade", "-y"]},
-                    depends_on=["refresh_package_index"],
-                )
-            )
-        elif action == "system.execute_low_level":
-            raw_source = parameters.get("source") or parameters.get("code")
-            low_level_parameters = prepare_low_level_parameters(parameters)
-            metadata = (
-                low_level_parameters.get("_ainux_low_level")
-                if isinstance(low_level_parameters, dict)
-                else None
-            )
-            inspect_dep: List[str] = []
-            if not (isinstance(raw_source, str) and raw_source.strip()):
-                inspect_params = {
-                    "target": None,
-                    "candidate": None,
-                    "original_request": intent.raw_input,
-                }
-                if isinstance(metadata, dict):
-                    candidate = metadata.get("candidate")
-                    target_info = metadata.get("target") or {}
-                    if isinstance(candidate, str) and candidate.strip():
-                        inspect_params["target"] = candidate.strip()
-                        inspect_params["candidate"] = candidate.strip()
-                    elif isinstance(target_info, dict):
-                        executable = target_info.get("executable")
-                        if isinstance(executable, str) and executable.strip():
-                            inspect_params["target"] = executable.strip()
-                    if metadata:
-                        inspect_params["_ainux_low_level"] = metadata
-                else:
-                    candidate = parameters.get("target") or parameters.get("program")
-                    if isinstance(candidate, str) and candidate.strip():
-                        inspect_params["target"] = candidate.strip()
-
-                filtered_params = {
-                    key: value
-                    for key, value in inspect_params.items()
-                    if value not in (None, "")
-                }
-                steps.append(
-                    PlanStep(
-                        id="inspect_command",
-                        action="system.inspect_command",
-                        description="Collect details about the requested executable before generating code.",
-                        parameters=filtered_params,
-                    )
-                )
-                inspect_dep.append("inspect_command")
-            steps.append(
-                PlanStep(
-                    id="compile_and_run",
-                    action="system.execute_low_level",
-                    description="Compile and execute the provided low-level program snippet.",
-                    parameters=low_level_parameters,
-                    depends_on=inspect_dep,
                 )
             )
         else:
@@ -477,8 +319,6 @@
                         parameters=parameters,
                     )
                 )
-=======
->>>>>>> d66867f1
         return ActionPlan(intent=intent, steps=steps, notes="Generated by heuristic planner")
 
     def review_execution(
@@ -597,7 +437,6 @@
                     depends_on=list(step_payload.get("depends_on") or []),
                 )
             )
-<<<<<<< HEAD
         return steps
 
     def _looks_like_application_launch(self, parameters: Dict[str, object]) -> bool:
@@ -635,7 +474,4 @@
             action="system.launch_application",
             description="Launch the requested desktop application using Ubuntu defaults.",
             parameters=launch_parameters,
-        )
-=======
-        return steps
->>>>>>> d66867f1
+        )