# Ainux

<<<<<<< HEAD
=======
<p align='center'>
  <img src='./folder/ainux.png' width="300px" height="300px"/>
</p>

>>>>>>> 6c11b3fd
Ainux is an AI-native operating system concept that layers intelligent
automation and hardware orchestration on top of a familiar Linux user
experience. This repository now contains both the high-level architecture
vision and the initial tooling required to assemble an Ubuntu-based live ISO
that demonstrates those ideas.

## Repository Structure

- `docs/ai_friendly_os_design.md` – Design document outlining the Ainux vision
  and automation architecture.
- `build/ubuntu-ainux/` – Scripts and configuration to generate an Ubuntu
  remix ISO with Ainux defaults baked in, including AI-driven maintenance,
  scheduling, and network automation helpers.
- `ainux_ai/` – Python GPT client, 자연어 오케스트레이터, 컨텍스트 패브릭, 지능형
  하드웨어 자동화 툴킷, 그리고 OpenAI 호환 API와 통신하는 CLI.
- `folder/` – (선택) ISO 빌드 시 반영할 Ainux 로고·펭귄 PNG를 담아두는 디렉터리.
  존재하지 않아도 빌드가 가능하며, 이미지가 없으면 내장 기본 브랜딩이 사용됩니다.

## Quick Start

To build the prototype ISO **use a dedicated build host or disposable VM**.
The pipeline never "layers" on top of an existing Ubuntu install: it only
assembles a brand-new bootable ISO image inside the repository's `work/`
directory. Running the tooling on a production server may monopolise CPU, RAM,
and disk I/O while chroots and SquashFS images are assembled. The script now
requires an explicit opt-in via `AINUX_ALLOW_BUILD=1` so accidental executions
are blocked by default. If the process appears to stop immediately, double-
check that the environment variable was exported on the same command line.

To continue once you are in a safe environment:

```bash
git clone https://github.com/<your-org>/Ainux.git
cd Ainux/build/ubuntu-ainux
sudo AINUX_ALLOW_BUILD=1 ./build.sh --release jammy --arch amd64 --output ~/ainux-jammy.iso
```

> ℹ️ **Troubleshooting:** The safety gate aborts early unless
> `AINUX_ALLOW_BUILD=1` is present. When set correctly you will see progress
> messages such as `[bootstrap]`, `[overlay]`, and `[live]`. If the build later
> halts, review `/tmp/ainux-build.log` (created automatically) for the failing
> command or rerun with `--keep-work` to inspect the generated chroot.

<<<<<<< HEAD
### NVMe/가상 디스크용 RAW 이미지 생성

ISO는 언제나 "광학" 장치(가상 CD/DVD)로 인식되므로, 하드 디스크에 직접 설치한
뒤에도 USB/ISO 부팅처럼 보일 수 있습니다. 이를 보완하기 위해 `build.sh`에
`--disk-image` 옵션을 추가하여 NVMe/SSD에 바로 쓸 수 있는 **RAW 디스크 이미지**를
동시에 만들 수 있습니다. 예시는 다음과 같습니다.

```bash
sudo AINUX_ALLOW_BUILD=1 ./build.sh \
  --release jammy --arch amd64 \
  --output ~/ainux-jammy.iso \
  --disk-image ~/ainux-jammy.img \
  --disk-size 16G
```

- `.iso`는 계속해서 라이브 세션·설치 매체로 활용할 수 있고,
- `.img`는 `qemu-img convert`, `dd`, `virt-install --disk`, VMware/VirtualBox의
  가상 NVMe 디스크 등에 그대로 연결하면 됩니다.

RAW 이미지는 GPT 파티션(512MiB EFI + 나머지 루트), `UUID` 기반 `fstab`, GRUB EFI/BIOS
부트로더를 포함하도록 자동 구성되므로, VM이나 실제 NVMe 장치에 배포하면 바로
내장 디스크에서 부팅됩니다.

=======
>>>>>>> 6c11b3fd
> 🧠 **Cross-architecture builds:** When the host CPU architecture (e.g. `amd64`)
> differs from the target passed via `--arch` (e.g. `arm64`), install
> `qemu-user-static` and `binfmt-support` in addition to the standard ISO tools.
> The script now detects the mismatch automatically, runs debootstrap in
> `--foreign` mode, and executes the second stage inside the chroot using the
> appropriate QEMU static binary. Without those packages debootstrap will fail
> with errors such as `Failure trying to run: chroot ... /bin/true`.

> 🌐 **arm64 미러 기본값:** `arm64` (또는 기타 ARM 타깃)으로 빌드하면 스크립트가 자동으로
> `http://ports.ubuntu.com/ubuntu-ports` 미러를 선택합니다. 아시아(특히 한국) 지역에서는
> 이 포트 미러가 가장 안정적으로 패키지를 내려받으므로 별도 설정 없이도 빠르게 빌드할 수
> 있습니다. 다른 거울을 사용하려면 `--mirror` 옵션으로 URL을 명시하세요.

> 📡 **DNS 확인:** chroot 내부에서 패키지를 내려받을 때 호스트의 `/etc/resolv.conf`를
> 그대로 복사하여 사용합니다. 만약 호스트가 커스텀 DNS를 쓰거나 VPN/프록시 환경에 있다면
> 해당 설정이 올바르게 `/etc/resolv.conf`에 반영되어 있어야 하며, 파일이 비어 있거나
> 접근할 수 없으면 `Temporary failure resolving ...` 오류가 발생할 수 있습니다.

> 🎯 **GPU 패키지 가용성:** 기본 `packages.txt`에 포함된 NVIDIA 드라이버, CUDA, 컨테이너
> 툴킷은 `?` 접두사로 표시되어 있어, 해당 패키지를 제공하지 않는 아키텍처/미러에서도
> 빌드가 중단되지 않고 자동으로 건너뜁니다. GPU가 없는 노트북이나 ARM 포트 미러에서도
> 안심하고 ISO를 생성할 수 있습니다.

> 🧩 **커널 헤더 확보:** DKMS 기반 드라이버(예: NVIDIA)는 빌드 과정에서 현재 커널의
> 헤더가 필요합니다. `packages.txt`에 `linux-generic` 메타 패키지를 포함해 항상 최신
> 커널 이미지와 헤더가 함께 설치되도록 했으므로, `cleaning build area...(bad exit status: 2)`와
> 같은 헤더 누락 오류 없이 모듈이 컴파일됩니다.

> 🪄 **라이브 부팅 보조 패키지:** 일부 지역 미러(특히 ARM 전용 ports 미러)는 `lupin-casper`
> 패키지를 제공하지 않습니다. `build.sh`는 이 패키지를 옵션으로 간주하여 존재할 때만 설치를
> 시도하며, 찾을 수 없으면 경고를 남기고 계속 진행합니다. `lupin-casper`가 필요한 환경이라면
> 해당 패키지를 제공하는 미러를 선택하거나 ISO 부팅 후 수동으로 설치하세요.

> 🔐 **가상 머신에서의 iptables 경고:** 일부 하이퍼바이저나 경량 커널은 `iptables`
> 백엔드를 제공하지 않아 `iptables-persistent` 패키지가 설정 단계에서 경고 창을
> 띄우기도 합니다. 지금은 이 패키지를 `?iptables-persistent`로 표시하여 선택적 설치로
> 전환했으므로, 미러에 패키지가 없거나 VM에서 모듈이 비활성화되어도 빌드가 중단되지
> 않습니다. 방화벽 규칙을 활용하려면 ISO 부팅 후 `sudo apt-get install iptables-persistent`
> 로 수동 설치하거나 `packages.txt`에서 `?` 접두사를 제거한 뒤 다시 빌드하세요.

> 🐳 **Docker 저장소 드라이버 기본값:** 라이브 ISO 루트 파일시스템은 읽기 전용
> SquashFS 위에 overlay로 구성되기 때문에, Docker가 기본 overlay2 드라이버를 검사할 때
> "mapping" 오류가 발생할 수 있습니다. 이를 방지하기 위해 `fuse-overlayfs` 패키지를 함께
> 설치하고 `/etc/docker/daemon.json`을 `fuse-overlayfs` 드라이버로 초기화하도록 변경했습니다.
> 디스크에 설치한 뒤 overlay2로 되돌리고 싶다면 해당 파일을 수정하거나 삭제한 뒤
> `sudo systemctl restart docker`를 실행하면 됩니다.

> 🚧 **QEMU 세그멘테이션 폴트 대응:** 교차 아키텍처 빌드에서 `QEMU internal SIGSEGV`
> 등의 메시지가 뜬 뒤 `apt-get: No such file or directory`가 이어진다면, 두 번째
> debootstrap 단계가 정상적으로 종료되지 않은 상태입니다. 스크립트가 자동으로
> 중단되며 `work/debootstrap.log`에 로그를 남기니 QEMU/ binfmt 설정을 재확인하거나
> 동일 아키텍처 호스트에서 다시 시도하세요.

> 🛠️ **패키지 설정 실패 대응:** `Failure while configuring required packages` 같은
> 메시지가 출력되면 debootstrap 두 번째 단계에서 기본 패키지 설정이 멈춘
> 것입니다. 스크립트가 `/proc`, `/sys`, `/dev` 등을 자동 마운트하고 실패 시
> `work/debootstrap.log`를 보존하므로, 로그를 확인하거나 `--keep-work`로 다시
> 실행해 문제 패키지를 진단하세요.

Refer to `build/ubuntu-ainux/README.md` for prerequisites and customization
options, including the new scheduling/packet-management blueprints seeded into
the live image.

### 라이브 세션 로그인 정보

ISO를 부팅하면 콘솔 `tty1` 세션이 자동으로 `ainux` 사용자로 로그인됩니다.
그래픽 로그인 매니저나 추가 TTY에서 수동으로 로그인해야 할 때를 대비해
기본 자격 증명은 다음과 같습니다.

- 사용자 이름: `ainux`
- 비밀번호: `ainuxos`

설치 후에는 `passwd` 명령으로 비밀번호를 즉시 변경하거나, 별도의 사용자
계정을 생성해 사용하는 것을 권장합니다.

## Configuring GPT access

The repository ships with a reusable CLI (`ainux-client`, with a backwards-
compatible `ainux-ai-chat` alias) and Python module (`ainux_ai`) that connect to
GPT-style APIs. Configure a provider once and both the live ISO and host
tooling can reuse the credentials:

```bash
# Configure an OpenAI account and make it the default provider
./ainux-client configure --api-key sk-... --default

# Update or rotate the API key later without changing other settings
./ainux-client set-key --api-key sk-new-...

# Send a quick prompt
./ainux-client chat --message "Ainux에 대해 한 문장으로 요약해줘"

# Use environment variables for ephemeral sessions
AINUX_GPT_API_KEY=sk-... AINUX_GPT_MODEL=gpt-4o-mini ./ainux-client chat --message "hello"
```

리포지토리 루트에서 실행하면 `./ainux-client` 스크립트가 바로 동작하며,
원한다면 `$PATH`에 추가하거나 심볼릭 링크를 만들어 시스템 전역에서
동일한 명령으로 사용할 수 있습니다. 기존 `python -m ainux_ai` 호출 방식도
호환성을 위해 그대로 유지됩니다.

Inside the live ISO the `ainux` user can run `ainux-client chat --interactive`
to hold multi-turn conversations, switch between multiple saved providers, and
log transcripts for auditing (the legacy `ainux-ai-chat` alias still works).
`ainux-client` is installed at `/usr/local/bin` and the build also places a
`~/ainux-client` symlink, so both `ainux-client` and `./ainux-client` work out of
the box in the live session.

## 데스크톱 경험

- ISO에는 이제 `ubuntu-desktop-minimal` 기반의 GNOME 환경이 포함되어 있어 바로 GUI로
  부팅할 수 있습니다. GDM은 `ainux` 사용자를 자동 로그인시키고, 세션 시작과 함께
  Ainux Studio(자연어 오케스트레이션 UI)를 실행합니다.
- `/etc/os-release`, `/etc/issue`, 기본 호스트네임, MOTD를 비롯한 텍스트 자산이 모두
  Ainux 브랜딩으로 업데이트되었으므로, 콘솔 프롬프트도 `ainux@ainux` 형태로 표시됩니다.
- GNOME 배경/잠금 화면은 `/usr/share/backgrounds/ainux/`에 설치된 로고·펭귄 이미지를
  사용하며, 동일 이미지를 아이콘 테마에도 배포하여 앱 런처 및 즐겨찾기에 적용했습니다.
- 리포지토리 루트의 `folder/ainux.png`, `folder/ainux_penguin.png` 파일을 추가하면 해당
  이미지를 자동 반영하고, 파일이 없을 경우 파이썬 패키지에 내장된 기본 아트워크가
  사용됩니다.
- 전원 관리 기본값은 라이브 세션 데모를 돕기 위해 절전 기능을 꺼 둔 상태이며, 즐겨찾기
  앱은 Firefox, GNOME Terminal, Ainux Studio로 초기화되어 있습니다.

## 자연어 오케스트레이션 사용하기

`ainux-client orchestrate` 서브커맨드는 자연어 요청을 인텐트 → 실행 계획 →
안전성 검토 → (선택적) 실행 단계로 이어지는 파이프라인에 연결합니다. GPT
제공자를 설정하면 모델이 계획을 도와주고, 제공자가 없거나 `--offline`
플래그를 사용하면 휴리스틱 모드로 동작합니다.

```bash
# GPT 제공자를 활용하여 GPU 드라이버 갱신 계획을 생성하고 드라이런합니다.
./ainux-client orchestrate "CUDA랑 GPU 드라이버 최신 버전으로 맞춰줘" --dry-run

# 컨텍스트 JSON을 전달하여 유지보수 대상 정보를 함께 넘길 수도 있습니다.
./ainux-client orchestrate "금요일 21시에 추론 서버 네트워크 점검 예약해줘" \
  --context maint_window.json
```

명령어는 인텐트, 단계별 계획, 안전성 경고, 실행 로그를 콘솔에 요약하며
`--json` 플래그로 구조화된 출력을 받을 수 있습니다. 기본 레지스트리는
드라이런/청사진 기록 중심으로 구성되어 있으므로 실제 인프라 자동화에
맞게 커스텀 기능을 확장할 수 있습니다.

## 컨텍스트 패브릭 활용하기

`ainux-client context` 서브커맨드는 파일, 설정, 이벤트를 지식 그래프와
이벤트 버스로 수집하여 오케스트레이터가 참조할 수 있는 공통 상태를
만듭니다. CLI에서 즉시 스냅샷을 살펴보고 새로운 정보를 주입할 수
있습니다.

```bash
# 설계 문서를 그래프에 등록하고 태그를 달기
./ainux-client context ingest-file docs/ai_friendly_os_design.md \
  --label "Architecture spec" --tag design --tag docs

# 오케스트레이터 기본 모드를 설정 스코프에 기록
./ainux-client context ingest-setting orchestrator.mode assist --scope user

# 유지보수 이벤트를 남기고 최근 상태를 확인
./ainux-client context record-event maintenance.started \
  --data '{"target": "gpu-fleet"}'
./ainux-client context snapshot --limit-events 5

# 자연어 오케스트레이션에 컨텍스트 패브릭 스냅샷을 병합
./ainux-client orchestrate "토요일 02시에 GPU 점검 예약" --use-fabric
```

스냅샷은 `~/.config/ainux/context_fabric.json`에 저장되며, `--fabric-path`
옵션으로 경로를 재정의할 수 있습니다. 오케스트레이터는 `--use-fabric`
또는 사용자 지정 경로가 지정되면 요청/계획/실행 결과를 자동으로 이벤트로
기록합니다.

## 지능형 하드웨어 자동화

`ainux_ai.hardware` 패키지와 `ainux-client hardware` 서브커맨드는 드라이버·
펌웨어 카탈로그, 의존성 그래프, 텔레메트리 수집을 하나로 묶어 GPU/가속기
자동화를 실행합니다. 컨텍스트 패브릭을 사용하면 스캔과 실행 로그가 자동으로
지식 그래프와 이벤트 버스에 기록됩니다.

```bash
# 현재 시스템 하드웨어를 스캔하고 카탈로그에 저장
./ainux-client hardware scan

# 드라이버/펌웨어 블루프린트 확인 및 추가
./ainux-client hardware catalog show
./ainux-client hardware catalog add-driver nvidia-driver 535 --package nvidia-driver-535 \
  --package nvidia-dkms-535 --module nvidia --vendor nvidia --supports 10de:1eb8

# 감지된 컴포넌트를 기준으로 설치 계획 생성 (JSON 출력)
./ainux-client hardware plan --json

# 텔레메트리 스냅샷을 3회 수집하고 패브릭 이벤트로 남기기
./ainux-client hardware telemetry --samples 3 --interval 2
```

`--catalog-path`로 카탈로그 저장 위치를, `--fabric-path`로 패브릭 경로를
재정의할 수 있으며, `--no-fabric`을 지정하면 이벤트 로깅 없이 독립적으로
동작합니다. `hardware plan --apply`는 생성된 단계를 실제로 실행하며,
`--dry-run`과 함께 사용하면 명령어만 미리 확인할 수 있습니다.

## 인프라 스케줄링 & 네트워크 오케스트레이션

새로 추가된 `scheduler`, `network`, `cluster` 서브커맨드는 유지보수 윈도우,
배치 작업, 네트워크 정책, 클러스터 헬스를 하나의 도메인 명령 표면으로
제공합니다. 라이브 ISO에서는 `ainux-scheduler`, `ainux-network-orchestrator`,
`ainux-cluster-health` 래퍼가 각각 `ainux-client` CLI를 호출합니다 (`ainux-ai-chat`
별칭 유지).

```bash
# 사용 가능한 Ansible 블루프린트 나열 및 실행 (드라이런)
./ainux-client scheduler list --json
./ainux-client scheduler run maintenance/restart_gpu --dry-run --extra window=nightly

# SLURM 배치 작업 제출/조회/취소 + 정비 윈도우 관리
./ainux-client scheduler job -- --wrap="bash run-smoke-tests.sh" --dry-run
./ainux-client scheduler status --json
./ainux-client scheduler window create nightly-maint --duration 90 --target node-a --target node-b

# 네트워크 프로파일 저장 및 적용 (QoS/Firewall/VLAN 포함)
./ainux-client network save edge-qos --interface eno1 --qos eno1:2000 --firewall 'add rule inet filter forward drop'
./ainux-client network apply edge-qos --dry-run
./ainux-client network qos eno2:500 --dry-run

# 클러스터 헬스 스냅샷 또는 주기적 모니터링
./ainux-client cluster snapshot --json
./ainux-client cluster watch --interval 30 --limit 3
```

스케줄러 서비스는 컨텍스트 패브릭과 연동해 정비 윈도우 및 작업 이벤트를
기록하며, `scheduler targets` 명령으로 패브릭/윈도우에 등록된 호스트를 빠르게
확인할 수 있습니다. 네트워크 서비스는 QoS·VLAN 정의를 JSON에 저장하고,
`--dry-run`으로 명령 계획만 출력한 뒤 검증할 수도 있습니다.

## 브라우저 오케스트레이션 스튜디오

터미널만으로는 자연어 흐름과 실행 로그를 한눈에 보기 어렵기 때문에,
`ainux_ai.ui` 패키지는 글래스모피즘 테마의 웹 UI를 제공합니다. 0.8 릴리스
에서는 정사각형 Ainux 로고와 펭귄 마스코트를 애플리케이션과 데스크톱 환경에 내장(base64)
해 기본 브랜드 경험을 제공합니다. 저장소에는 바이너리 자산을 포함하지
않으므로, 필요하다면 루트 `folder/` 디렉터리에 동일한 파일명(`ainux.png`,
<<<<<<< HEAD
`ainux_penguin.png`)으로 로컬 이미지를 두면 빌드 스크립트가 ISO에 포함시켜
배경화면·아이콘·GDM 로그인 화면까지 한 번에 교체합니다. ISO 부팅 후
`/usr/share/ainux/branding`에 PNG를 배치해도 즉시 동일한 효과를 얻을 수
있습니다. 로컬 서버를 띄우면 브라우저 상단에서
=======
`ainux_penguin.png`)으로 로컬 이미지를 두거나, ISO 부팅 후 `/usr/share/ainux/branding`
에 PNG를 배치해 교체할 수 있습니다. 로컬 서버를 띄우면 브라우저 상단에서
>>>>>>> 6c11b3fd
로고가 은은하게 반복되며, 펭귄 캐릭터가 타임라인 패널과
실행 로그 카드로 이어지는 경험을 시각적으로 안내합니다. 좌측 패널은 대화형
자연어 타임라인을, 우측 패널은 계획·명령 로그·컨텍스트 패브릭 메타데이터를
실시간으로 갱신합니다.

```bash
# 기본 설정: 드라이런 모드 + 컨텍스트 패브릭 활성화
./ainux-client ui

# GPU 작업을 즉시 실행하고 싶다면 --execute를 명시
./ainux-client ui --execute --provider openai

# 서버 환경에서 브라우저 없이 띄우고 싶다면 --no-browser 사용
./ainux-client ui --host 0.0.0.0 --port 9000 --no-browser
```

UI 내 토글을 통해 드라이런/실행, 오프라인 모드, 컨텍스트 패브릭 사용 여부를
즉시 바꿀 수 있으며, 프롬프트 제출 시 오케스트레이터 결과와 계획 단계, 실행
출력, 최신 패브릭 이벤트가 카드 형태로 정리됩니다. 헤더의 브랜드 배지는
<<<<<<< HEAD
현재 제공자·실행 모드를 뱃지 형태로 보여주고, 하단 히어로 배경은
`/usr/share/ainux/branding` 이미지를 직접 사용하므로 로컬 `folder/`
자산만 교체해도 곧바로 바뀝니다. GPT 제공자가 설정되지 않았거나
=======
현재 제공자·실행 모드를 뱃지 형태로 보여주고, 하단 히어로 배경은 내장
이미지를 사용하되 `/usr/share/ainux/branding` 혹은 로컬 `folder/` 자산을
교체하면 곧바로 바뀝니다. GPT 제공자가 설정되지 않았거나
>>>>>>> 6c11b3fd
오류가 발생하면 경고 배지가 표시되고 휴리스틱 모드로 자동 폴백합니다.

## Current Status

Ainux is presently a concept prototype: the repository contains architecture
documentation plus tooling to assemble an Ubuntu-based ISO with automation
helpers preinstalled. The GPT connector, orchestration runtime, and context
fabric deliver an initial natural-language → plan → execution loop that can
operate with or without model assistance. The infrastructure scheduler,
network orchestrator, and cluster telemetry commands now persist state into the
context fabric and ship alongside lightweight ISO wrappers. Governance and
security controls (fine-grained permissions, policy engine, audit trail), the
plugin SDK, and the automation marketplace outlined in the design guide remain
future milestones.

## VM 실행 & 기능 체크리스트

가상 머신(VM) 환경에서도 Ainux ISO를 그대로 부팅해 사용할 수 있도록 모든
자동화 도구와 UI 서버는 사용자 공간에서 동작하며, 하드웨어 자동화 모듈은
실제 장치가 없을 경우 자동으로 시뮬레이션/드라이런 모드로 전환됩니다. 즉,
VM에서는 다음과 같은 특징을 기대할 수 있습니다.

- **ISO 부팅** – `build/ubuntu-ainux/build.sh`로 생성한 이미지를 VirtualBox,
  VMware, QEMU 등에서 바로 부팅할 수 있으며, 사용자 기본 계정(`ainux`)에
  CLI와 UI가 사전 설정되어 있습니다.
- **GPT & 오케스트레이션** – API 키를 설정하면 자연어 오케스트레이션,
  컨텍스트 패브릭, 하드웨어/네트워크/스케줄링 명령이 모두 동일하게 동작하고,
  키를 설정하지 않으면 휴리스틱 모드로 안전하게 폴백합니다.
<<<<<<< HEAD
- **네트워크 즉시 연결** – Netplan 기본 렌더러를 NetworkManager로 설정하고
  `open-vm-tools-desktop`를 번들링하여 VMware·VirtualBox 등에서 DHCP가 곧바로
  동작합니다. 네트워크가 비활성화된 경우 `sudo systemctl restart NetworkManager`
  혹은 VM 네트워크 어댑터 재연결만으로 복구됩니다.
=======
>>>>>>> 6c11b3fd
- **하드웨어 자동화** – VM에서는 PCI/센서 정보가 제한되므로 스캔 결과가
  비어 있을 수 있지만, 카탈로그 관리·의존성 계산·텔레메트리 수집은
  시뮬레이션 데이터로 수행되어 워크플로우를 검증할 수 있습니다.
- **브라우저 스튜디오** – `./ainux-client ui --host 0.0.0.0`를 실행하면
  VM 내부 브라우저 혹은 포트 포워딩을 통해 호스트 브라우저에서 동일한 UI를
  사용할 수 있습니다.
<<<<<<< HEAD
- **USB 안정화 & 호스트명 유지** – 커널 부팅 파라미터에 `usbcore.autosuspend=-1`
  을 추가하여 VMware에서 보고된 `usb 2-1` 오류를 억제하고, 전용 systemd
  서비스가 부팅 때마다 호스트명을 `ainux`로 재설정해 쉘 프롬프트와 GDM
  배너가 항상 Ainux 브랜드로 표시됩니다.
=======
>>>>>>> 6c11b3fd

현재 저장소는 요청하신 자동화 기능(자연어 오케스트레이션, 컨텍스트 패브릭,
지능형 하드웨어 자동화, 스케줄러/네트워크/클러스터 명령, 브랜드 UI)을 모두
포함합니다. 다만 초기 설계에서 후속 과제로 분류한 **거버넌스·보안 체계, SDK,
마켓플레이스**는 아직 구현되지 않았으며, 문서에도 미래 마일스톤으로 명시되어
있습니다.<|MERGE_RESOLUTION|>--- conflicted
+++ resolved
@@ -1,12 +1,9 @@
 # Ainux
 
-<<<<<<< HEAD
-=======
 <p align='center'>
   <img src='./folder/ainux.png' width="300px" height="300px"/>
 </p>
 
->>>>>>> 6c11b3fd
 Ainux is an AI-native operating system concept that layers intelligent
 automation and hardware orchestration on top of a familiar Linux user
 experience. This repository now contains both the high-level architecture
@@ -50,7 +47,6 @@
 > halts, review `/tmp/ainux-build.log` (created automatically) for the failing
 > command or rerun with `--keep-work` to inspect the generated chroot.
 
-<<<<<<< HEAD
 ### NVMe/가상 디스크용 RAW 이미지 생성
 
 ISO는 언제나 "광학" 장치(가상 CD/DVD)로 인식되므로, 하드 디스크에 직접 설치한
@@ -74,8 +70,6 @@
 부트로더를 포함하도록 자동 구성되므로, VM이나 실제 NVMe 장치에 배포하면 바로
 내장 디스크에서 부팅됩니다.
 
-=======
->>>>>>> 6c11b3fd
 > 🧠 **Cross-architecture builds:** When the host CPU architecture (e.g. `amd64`)
 > differs from the target passed via `--arch` (e.g. `arm64`), install
 > `qemu-user-static` and `binfmt-support` in addition to the standard ISO tools.
@@ -317,15 +311,10 @@
 에서는 정사각형 Ainux 로고와 펭귄 마스코트를 애플리케이션과 데스크톱 환경에 내장(base64)
 해 기본 브랜드 경험을 제공합니다. 저장소에는 바이너리 자산을 포함하지
 않으므로, 필요하다면 루트 `folder/` 디렉터리에 동일한 파일명(`ainux.png`,
-<<<<<<< HEAD
 `ainux_penguin.png`)으로 로컬 이미지를 두면 빌드 스크립트가 ISO에 포함시켜
 배경화면·아이콘·GDM 로그인 화면까지 한 번에 교체합니다. ISO 부팅 후
 `/usr/share/ainux/branding`에 PNG를 배치해도 즉시 동일한 효과를 얻을 수
 있습니다. 로컬 서버를 띄우면 브라우저 상단에서
-=======
-`ainux_penguin.png`)으로 로컬 이미지를 두거나, ISO 부팅 후 `/usr/share/ainux/branding`
-에 PNG를 배치해 교체할 수 있습니다. 로컬 서버를 띄우면 브라우저 상단에서
->>>>>>> 6c11b3fd
 로고가 은은하게 반복되며, 펭귄 캐릭터가 타임라인 패널과
 실행 로그 카드로 이어지는 경험을 시각적으로 안내합니다. 좌측 패널은 대화형
 자연어 타임라인을, 우측 패널은 계획·명령 로그·컨텍스트 패브릭 메타데이터를
@@ -345,15 +334,9 @@
 UI 내 토글을 통해 드라이런/실행, 오프라인 모드, 컨텍스트 패브릭 사용 여부를
 즉시 바꿀 수 있으며, 프롬프트 제출 시 오케스트레이터 결과와 계획 단계, 실행
 출력, 최신 패브릭 이벤트가 카드 형태로 정리됩니다. 헤더의 브랜드 배지는
-<<<<<<< HEAD
 현재 제공자·실행 모드를 뱃지 형태로 보여주고, 하단 히어로 배경은
 `/usr/share/ainux/branding` 이미지를 직접 사용하므로 로컬 `folder/`
 자산만 교체해도 곧바로 바뀝니다. GPT 제공자가 설정되지 않았거나
-=======
-현재 제공자·실행 모드를 뱃지 형태로 보여주고, 하단 히어로 배경은 내장
-이미지를 사용하되 `/usr/share/ainux/branding` 혹은 로컬 `folder/` 자산을
-교체하면 곧바로 바뀝니다. GPT 제공자가 설정되지 않았거나
->>>>>>> 6c11b3fd
 오류가 발생하면 경고 배지가 표시되고 휴리스틱 모드로 자동 폴백합니다.
 
 ## Current Status
@@ -382,26 +365,20 @@
 - **GPT & 오케스트레이션** – API 키를 설정하면 자연어 오케스트레이션,
   컨텍스트 패브릭, 하드웨어/네트워크/스케줄링 명령이 모두 동일하게 동작하고,
   키를 설정하지 않으면 휴리스틱 모드로 안전하게 폴백합니다.
-<<<<<<< HEAD
 - **네트워크 즉시 연결** – Netplan 기본 렌더러를 NetworkManager로 설정하고
   `open-vm-tools-desktop`를 번들링하여 VMware·VirtualBox 등에서 DHCP가 곧바로
   동작합니다. 네트워크가 비활성화된 경우 `sudo systemctl restart NetworkManager`
   혹은 VM 네트워크 어댑터 재연결만으로 복구됩니다.
-=======
->>>>>>> 6c11b3fd
 - **하드웨어 자동화** – VM에서는 PCI/센서 정보가 제한되므로 스캔 결과가
   비어 있을 수 있지만, 카탈로그 관리·의존성 계산·텔레메트리 수집은
   시뮬레이션 데이터로 수행되어 워크플로우를 검증할 수 있습니다.
 - **브라우저 스튜디오** – `./ainux-client ui --host 0.0.0.0`를 실행하면
   VM 내부 브라우저 혹은 포트 포워딩을 통해 호스트 브라우저에서 동일한 UI를
   사용할 수 있습니다.
-<<<<<<< HEAD
 - **USB 안정화 & 호스트명 유지** – 커널 부팅 파라미터에 `usbcore.autosuspend=-1`
   을 추가하여 VMware에서 보고된 `usb 2-1` 오류를 억제하고, 전용 systemd
   서비스가 부팅 때마다 호스트명을 `ainux`로 재설정해 쉘 프롬프트와 GDM
   배너가 항상 Ainux 브랜드로 표시됩니다.
-=======
->>>>>>> 6c11b3fd
 
 현재 저장소는 요청하신 자동화 기능(자연어 오케스트레이션, 컨텍스트 패브릭,
 지능형 하드웨어 자동화, 스케줄러/네트워크/클러스터 명령, 브랜드 UI)을 모두
