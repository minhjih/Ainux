# Ainux

Ainux is an AI-native operating system concept that layers intelligent
automation and hardware orchestration on top of a familiar Linux user
experience. This repository now contains both the high-level architecture
vision and the initial tooling required to assemble an Ubuntu-based live ISO
that demonstrates those ideas.

## Repository Structure

- `docs/ai_friendly_os_design.md` – Design document outlining the Ainux vision
  and automation architecture.
- `build/ubuntu-ainux/` – Scripts and configuration to generate an Ubuntu
  remix ISO with Ainux defaults baked in, including AI-driven maintenance,
  scheduling, and network automation helpers.
- `ainux_ai/` – Python GPT client, 자연어 오케스트레이터, 컨텍스트 패브릭, 지능형
  하드웨어 자동화 툴킷, 그리고 OpenAI 호환 API와 통신하는 CLI.

## Quick Start

To build the prototype ISO:

```bash
git clone https://github.com/<your-org>/Ainux.git
cd Ainux/build/ubuntu-ainux
sudo ./build.sh --release jammy --arch amd64 --output ~/ainux-jammy.iso
```

Refer to `build/ubuntu-ainux/README.md` for prerequisites and customization
options, including the new scheduling/packet-management blueprints seeded into
the live image.

## Configuring GPT access

<<<<<<< HEAD
The repository ships with a reusable CLI (`ainux-client`, with a backwards-
compatible `ainux-ai-chat` alias) and Python module (`ainux_ai`) that connect to
GPT-style APIs. Configure a provider once and both the live ISO and host
tooling can reuse the credentials:

```bash
# Configure an OpenAI account and make it the default provider
./ainux-client configure --api-key sk-... --default

# Update or rotate the API key later without changing other settings
./ainux-client set-key --api-key sk-new-...

# Send a quick prompt
./ainux-client chat --message "Ainux에 대해 한 문장으로 요약해줘"

# Use environment variables for ephemeral sessions
AINUX_GPT_API_KEY=sk-... AINUX_GPT_MODEL=gpt-4o-mini ./ainux-client chat --message "hello"
```

리포지토리 루트에서 실행하면 `./ainux-client` 스크립트가 바로 동작하며,
원한다면 `$PATH`에 추가하거나 심볼릭 링크를 만들어 시스템 전역에서
동일한 명령으로 사용할 수 있습니다. 기존 `python -m ainux_ai` 호출 방식도
호환성을 위해 그대로 유지됩니다.

Inside the live ISO the `ainux` user can run `ainux-client chat --interactive`
to hold multi-turn conversations, switch between multiple saved providers, and
log transcripts for auditing (the legacy `ainux-ai-chat` alias still works).

## 자연어 오케스트레이션 사용하기

`ainux-client orchestrate` 서브커맨드는 자연어 요청을 인텐트 → 실행 계획 →
=======
The repository ships with a reusable CLI (`ainux-ai-chat`) and Python module
(`ainux_ai`) that connect to GPT-style APIs. Configure a provider once and both
the live ISO and host tooling can reuse the credentials:

```bash
# Configure an OpenAI account and make it the default provider
python -m ainux_ai configure --api-key sk-... --default

# Update or rotate the API key later without changing other settings
python -m ainux_ai set-key --api-key sk-new-...

# Send a quick prompt
python -m ainux_ai chat --message "Ainux에 대해 한 문장으로 요약해줘"

# Use environment variables for ephemeral sessions
AINUX_GPT_API_KEY=sk-... AINUX_GPT_MODEL=gpt-4o-mini python -m ainux_ai chat --message "hello"
```

Inside the live ISO the `ainux` user can run `ainux-ai-chat chat --interactive`
to hold multi-turn conversations, switch between multiple saved providers, and
log transcripts for auditing.

## 자연어 오케스트레이션 사용하기

`ainux-ai-chat orchestrate` 서브커맨드는 자연어 요청을 인텐트 → 실행 계획 →
>>>>>>> 79c8c7c5
안전성 검토 → (선택적) 실행 단계로 이어지는 파이프라인에 연결합니다. GPT
제공자를 설정하면 모델이 계획을 도와주고, 제공자가 없거나 `--offline`
플래그를 사용하면 휴리스틱 모드로 동작합니다.

```bash
# GPT 제공자를 활용하여 GPU 드라이버 갱신 계획을 생성하고 드라이런합니다.
<<<<<<< HEAD
./ainux-client orchestrate "CUDA랑 GPU 드라이버 최신 버전으로 맞춰줘" --dry-run

# 컨텍스트 JSON을 전달하여 유지보수 대상 정보를 함께 넘길 수도 있습니다.
./ainux-client orchestrate "금요일 21시에 추론 서버 네트워크 점검 예약해줘" \
=======
python -m ainux_ai orchestrate "CUDA랑 GPU 드라이버 최신 버전으로 맞춰줘" --dry-run

# 컨텍스트 JSON을 전달하여 유지보수 대상 정보를 함께 넘길 수도 있습니다.
python -m ainux_ai orchestrate "금요일 21시에 추론 서버 네트워크 점검 예약해줘" \
>>>>>>> 79c8c7c5
  --context maint_window.json
```

명령어는 인텐트, 단계별 계획, 안전성 경고, 실행 로그를 콘솔에 요약하며
`--json` 플래그로 구조화된 출력을 받을 수 있습니다. 기본 레지스트리는
드라이런/청사진 기록 중심으로 구성되어 있으므로 실제 인프라 자동화에
맞게 커스텀 기능을 확장할 수 있습니다.

## 컨텍스트 패브릭 활용하기

<<<<<<< HEAD
`ainux-client context` 서브커맨드는 파일, 설정, 이벤트를 지식 그래프와
=======
`ainux-ai-chat context` 서브커맨드는 파일, 설정, 이벤트를 지식 그래프와
>>>>>>> 79c8c7c5
이벤트 버스로 수집하여 오케스트레이터가 참조할 수 있는 공통 상태를
만듭니다. CLI에서 즉시 스냅샷을 살펴보고 새로운 정보를 주입할 수
있습니다.

```bash
# 설계 문서를 그래프에 등록하고 태그를 달기
<<<<<<< HEAD
./ainux-client context ingest-file docs/ai_friendly_os_design.md \
  --label "Architecture spec" --tag design --tag docs

# 오케스트레이터 기본 모드를 설정 스코프에 기록
./ainux-client context ingest-setting orchestrator.mode assist --scope user

# 유지보수 이벤트를 남기고 최근 상태를 확인
./ainux-client context record-event maintenance.started \
  --data '{"target": "gpu-fleet"}'
./ainux-client context snapshot --limit-events 5

# 자연어 오케스트레이션에 컨텍스트 패브릭 스냅샷을 병합
./ainux-client orchestrate "토요일 02시에 GPU 점검 예약" --use-fabric
=======
python -m ainux_ai context ingest-file docs/ai_friendly_os_design.md \
  --label "Architecture spec" --tag design --tag docs

# 오케스트레이터 기본 모드를 설정 스코프에 기록
python -m ainux_ai context ingest-setting orchestrator.mode assist --scope user

# 유지보수 이벤트를 남기고 최근 상태를 확인
python -m ainux_ai context record-event maintenance.started \
  --data '{"target": "gpu-fleet"}'
python -m ainux_ai context snapshot --limit-events 5

# 자연어 오케스트레이션에 컨텍스트 패브릭 스냅샷을 병합
python -m ainux_ai orchestrate "토요일 02시에 GPU 점검 예약" --use-fabric
>>>>>>> 79c8c7c5
```

스냅샷은 `~/.config/ainux/context_fabric.json`에 저장되며, `--fabric-path`
옵션으로 경로를 재정의할 수 있습니다. 오케스트레이터는 `--use-fabric`
또는 사용자 지정 경로가 지정되면 요청/계획/실행 결과를 자동으로 이벤트로
기록합니다.

## 지능형 하드웨어 자동화

<<<<<<< HEAD
`ainux_ai.hardware` 패키지와 `ainux-client hardware` 서브커맨드는 드라이버·
=======
`ainux_ai.hardware` 패키지와 `ainux-ai-chat hardware` 서브커맨드는 드라이버·
>>>>>>> 79c8c7c5
펌웨어 카탈로그, 의존성 그래프, 텔레메트리 수집을 하나로 묶어 GPU/가속기
자동화를 실행합니다. 컨텍스트 패브릭을 사용하면 스캔과 실행 로그가 자동으로
지식 그래프와 이벤트 버스에 기록됩니다.

```bash
# 현재 시스템 하드웨어를 스캔하고 카탈로그에 저장
<<<<<<< HEAD
./ainux-client hardware scan

# 드라이버/펌웨어 블루프린트 확인 및 추가
./ainux-client hardware catalog show
./ainux-client hardware catalog add-driver nvidia-driver 535 --package nvidia-driver-535 \
  --package nvidia-dkms-535 --module nvidia --vendor nvidia --supports 10de:1eb8

# 감지된 컴포넌트를 기준으로 설치 계획 생성 (JSON 출력)
./ainux-client hardware plan --json

# 텔레메트리 스냅샷을 3회 수집하고 패브릭 이벤트로 남기기
./ainux-client hardware telemetry --samples 3 --interval 2
=======
python -m ainux_ai hardware scan

# 드라이버/펌웨어 블루프린트 확인 및 추가
python -m ainux_ai hardware catalog show
python -m ainux_ai hardware catalog add-driver nvidia-driver 535 --package nvidia-driver-535 \
  --package nvidia-dkms-535 --module nvidia --vendor nvidia --supports 10de:1eb8

# 감지된 컴포넌트를 기준으로 설치 계획 생성 (JSON 출력)
python -m ainux_ai hardware plan --json

# 텔레메트리 스냅샷을 3회 수집하고 패브릭 이벤트로 남기기
python -m ainux_ai hardware telemetry --samples 3 --interval 2
>>>>>>> 79c8c7c5
```

`--catalog-path`로 카탈로그 저장 위치를, `--fabric-path`로 패브릭 경로를
재정의할 수 있으며, `--no-fabric`을 지정하면 이벤트 로깅 없이 독립적으로
동작합니다. `hardware plan --apply`는 생성된 단계를 실제로 실행하며,
`--dry-run`과 함께 사용하면 명령어만 미리 확인할 수 있습니다.

## 인프라 스케줄링 & 네트워크 오케스트레이션

새로 추가된 `scheduler`, `network`, `cluster` 서브커맨드는 유지보수 윈도우,
배치 작업, 네트워크 정책, 클러스터 헬스를 하나의 도메인 명령 표면으로
제공합니다. 라이브 ISO에서는 `ainux-scheduler`, `ainux-network-orchestrator`,
<<<<<<< HEAD
`ainux-cluster-health` 래퍼가 각각 `ainux-client` CLI를 호출합니다 (`ainux-ai-chat`
별칭 유지).

```bash
# 사용 가능한 Ansible 블루프린트 나열 및 실행 (드라이런)
./ainux-client scheduler list --json
./ainux-client scheduler run maintenance/restart_gpu --dry-run --extra window=nightly

# SLURM 배치 작업 제출/조회/취소 + 정비 윈도우 관리
./ainux-client scheduler job -- --wrap="bash run-smoke-tests.sh" --dry-run
./ainux-client scheduler status --json
./ainux-client scheduler window create nightly-maint --duration 90 --target node-a --target node-b

# 네트워크 프로파일 저장 및 적용 (QoS/Firewall/VLAN 포함)
./ainux-client network save edge-qos --interface eno1 --qos eno1:2000 --firewall 'add rule inet filter forward drop'
./ainux-client network apply edge-qos --dry-run
./ainux-client network qos eno2:500 --dry-run

# 클러스터 헬스 스냅샷 또는 주기적 모니터링
./ainux-client cluster snapshot --json
./ainux-client cluster watch --interval 30 --limit 3
=======
`ainux-cluster-health` 래퍼가 각각 `ainux-ai-chat` CLI를 호출합니다.

```bash
# 사용 가능한 Ansible 블루프린트 나열 및 실행 (드라이런)
python -m ainux_ai scheduler list --json
python -m ainux_ai scheduler run maintenance/restart_gpu --dry-run --extra window=nightly

# SLURM 배치 작업 제출/조회/취소 + 정비 윈도우 관리
python -m ainux_ai scheduler job -- --wrap="bash run-smoke-tests.sh" --dry-run
python -m ainux_ai scheduler status --json
python -m ainux_ai scheduler window create nightly-maint --duration 90 --target node-a --target node-b

# 네트워크 프로파일 저장 및 적용 (QoS/Firewall/VLAN 포함)
python -m ainux_ai network save edge-qos --interface eno1 --qos eno1:2000 --firewall 'add rule inet filter forward drop'
python -m ainux_ai network apply edge-qos --dry-run
python -m ainux_ai network qos eno2:500 --dry-run

# 클러스터 헬스 스냅샷 또는 주기적 모니터링
python -m ainux_ai cluster snapshot --json
python -m ainux_ai cluster watch --interval 30 --limit 3
>>>>>>> 79c8c7c5
```

스케줄러 서비스는 컨텍스트 패브릭과 연동해 정비 윈도우 및 작업 이벤트를
기록하며, `scheduler targets` 명령으로 패브릭/윈도우에 등록된 호스트를 빠르게
확인할 수 있습니다. 네트워크 서비스는 QoS·VLAN 정의를 JSON에 저장하고,
`--dry-run`으로 명령 계획만 출력한 뒤 검증할 수도 있습니다.

## 브라우저 오케스트레이션 스튜디오

터미널만으로는 자연어 흐름과 실행 로그를 한눈에 보기 어렵기 때문에,
`ainux_ai.ui` 패키지는 글래스모피즘 테마의 웹 UI를 제공합니다. 0.7 릴리스
에서는 정사각형 Ainux 로고와 펭귄 마스코트를 애플리케이션에 내장(base64)
해 기본 브랜드 경험을 제공합니다. 저장소에는 바이너리 자산을 포함하지
않으므로, 필요하다면 루트 `folder/` 디렉터리에 동일한 파일명(`ainux.png`,
`ainux_penguin.png`)으로 로컬 이미지를 두거나, ISO 부팅 후 `/usr/share/ainux/branding`
에 PNG를 배치해 교체할 수 있습니다. 로컬 서버를 띄우면 브라우저 상단에서
로고가 은은하게 반복되며, 펭귄 캐릭터가 타임라인 패널과
실행 로그 카드로 이어지는 경험을 시각적으로 안내합니다. 좌측 패널은 대화형
자연어 타임라인을, 우측 패널은 계획·명령 로그·컨텍스트 패브릭 메타데이터를
실시간으로 갱신합니다.

```bash
# 기본 설정: 드라이런 모드 + 컨텍스트 패브릭 활성화
<<<<<<< HEAD
./ainux-client ui

# GPU 작업을 즉시 실행하고 싶다면 --execute를 명시
./ainux-client ui --execute --provider openai

# 서버 환경에서 브라우저 없이 띄우고 싶다면 --no-browser 사용
./ainux-client ui --host 0.0.0.0 --port 9000 --no-browser
=======
python -m ainux_ai ui

# GPU 작업을 즉시 실행하고 싶다면 --execute를 명시
python -m ainux_ai ui --execute --provider openai

# 서버 환경에서 브라우저 없이 띄우고 싶다면 --no-browser 사용
python -m ainux_ai ui --host 0.0.0.0 --port 9000 --no-browser
>>>>>>> 79c8c7c5
```

UI 내 토글을 통해 드라이런/실행, 오프라인 모드, 컨텍스트 패브릭 사용 여부를
즉시 바꿀 수 있으며, 프롬프트 제출 시 오케스트레이터 결과와 계획 단계, 실행
출력, 최신 패브릭 이벤트가 카드 형태로 정리됩니다. 헤더의 브랜드 배지는
현재 제공자·실행 모드를 뱃지 형태로 보여주고, 하단 히어로 배경은 내장
이미지를 사용하되 `/usr/share/ainux/branding` 혹은 로컬 `folder/` 자산을
교체하면 곧바로 바뀝니다. GPT 제공자가 설정되지 않았거나
오류가 발생하면 경고 배지가 표시되고 휴리스틱 모드로 자동 폴백합니다.

## Current Status

Ainux is presently a concept prototype: the repository contains architecture
documentation plus tooling to assemble an Ubuntu-based ISO with automation
helpers preinstalled. The GPT connector, orchestration runtime, and context
fabric deliver an initial natural-language → plan → execution loop that can
operate with or without model assistance. The infrastructure scheduler,
network orchestrator, and cluster telemetry commands now persist state into the
context fabric and ship alongside lightweight ISO wrappers. Governance and
security controls (fine-grained permissions, policy engine, audit trail), the
plugin SDK, and the automation marketplace outlined in the design guide remain
future milestones.

## VM 실행 & 기능 체크리스트

가상 머신(VM) 환경에서도 Ainux ISO를 그대로 부팅해 사용할 수 있도록 모든
자동화 도구와 UI 서버는 사용자 공간에서 동작하며, 하드웨어 자동화 모듈은
실제 장치가 없을 경우 자동으로 시뮬레이션/드라이런 모드로 전환됩니다. 즉,
VM에서는 다음과 같은 특징을 기대할 수 있습니다.

- **ISO 부팅** – `build/ubuntu-ainux/build.sh`로 생성한 이미지를 VirtualBox,
  VMware, QEMU 등에서 바로 부팅할 수 있으며, 사용자 기본 계정(`ainux`)에
  CLI와 UI가 사전 설정되어 있습니다.
- **GPT & 오케스트레이션** – API 키를 설정하면 자연어 오케스트레이션,
  컨텍스트 패브릭, 하드웨어/네트워크/스케줄링 명령이 모두 동일하게 동작하고,
  키를 설정하지 않으면 휴리스틱 모드로 안전하게 폴백합니다.
- **하드웨어 자동화** – VM에서는 PCI/센서 정보가 제한되므로 스캔 결과가
  비어 있을 수 있지만, 카탈로그 관리·의존성 계산·텔레메트리 수집은
  시뮬레이션 데이터로 수행되어 워크플로우를 검증할 수 있습니다.
<<<<<<< HEAD
- **브라우저 스튜디오** – `./ainux-client ui --host 0.0.0.0`를 실행하면
=======
- **브라우저 스튜디오** – `python -m ainux_ai ui --host 0.0.0.0`를 실행하면
>>>>>>> 79c8c7c5
  VM 내부 브라우저 혹은 포트 포워딩을 통해 호스트 브라우저에서 동일한 UI를
  사용할 수 있습니다.

현재 저장소는 요청하신 자동화 기능(자연어 오케스트레이션, 컨텍스트 패브릭,
지능형 하드웨어 자동화, 스케줄러/네트워크/클러스터 명령, 브랜드 UI)을 모두
포함합니다. 다만 초기 설계에서 후속 과제로 분류한 **거버넌스·보안 체계, SDK,
마켓플레이스**는 아직 구현되지 않았으며, 문서에도 미래 마일스톤으로 명시되어
있습니다.<|MERGE_RESOLUTION|>--- conflicted
+++ resolved
@@ -32,39 +32,6 @@
 
 ## Configuring GPT access
 
-<<<<<<< HEAD
-The repository ships with a reusable CLI (`ainux-client`, with a backwards-
-compatible `ainux-ai-chat` alias) and Python module (`ainux_ai`) that connect to
-GPT-style APIs. Configure a provider once and both the live ISO and host
-tooling can reuse the credentials:
-
-```bash
-# Configure an OpenAI account and make it the default provider
-./ainux-client configure --api-key sk-... --default
-
-# Update or rotate the API key later without changing other settings
-./ainux-client set-key --api-key sk-new-...
-
-# Send a quick prompt
-./ainux-client chat --message "Ainux에 대해 한 문장으로 요약해줘"
-
-# Use environment variables for ephemeral sessions
-AINUX_GPT_API_KEY=sk-... AINUX_GPT_MODEL=gpt-4o-mini ./ainux-client chat --message "hello"
-```
-
-리포지토리 루트에서 실행하면 `./ainux-client` 스크립트가 바로 동작하며,
-원한다면 `$PATH`에 추가하거나 심볼릭 링크를 만들어 시스템 전역에서
-동일한 명령으로 사용할 수 있습니다. 기존 `python -m ainux_ai` 호출 방식도
-호환성을 위해 그대로 유지됩니다.
-
-Inside the live ISO the `ainux` user can run `ainux-client chat --interactive`
-to hold multi-turn conversations, switch between multiple saved providers, and
-log transcripts for auditing (the legacy `ainux-ai-chat` alias still works).
-
-## 자연어 오케스트레이션 사용하기
-
-`ainux-client orchestrate` 서브커맨드는 자연어 요청을 인텐트 → 실행 계획 →
-=======
 The repository ships with a reusable CLI (`ainux-ai-chat`) and Python module
 (`ainux_ai`) that connect to GPT-style APIs. Configure a provider once and both
 the live ISO and host tooling can reuse the credentials:
@@ -90,24 +57,16 @@
 ## 자연어 오케스트레이션 사용하기
 
 `ainux-ai-chat orchestrate` 서브커맨드는 자연어 요청을 인텐트 → 실행 계획 →
->>>>>>> 79c8c7c5
 안전성 검토 → (선택적) 실행 단계로 이어지는 파이프라인에 연결합니다. GPT
 제공자를 설정하면 모델이 계획을 도와주고, 제공자가 없거나 `--offline`
 플래그를 사용하면 휴리스틱 모드로 동작합니다.
 
 ```bash
 # GPT 제공자를 활용하여 GPU 드라이버 갱신 계획을 생성하고 드라이런합니다.
-<<<<<<< HEAD
 ./ainux-client orchestrate "CUDA랑 GPU 드라이버 최신 버전으로 맞춰줘" --dry-run
 
 # 컨텍스트 JSON을 전달하여 유지보수 대상 정보를 함께 넘길 수도 있습니다.
 ./ainux-client orchestrate "금요일 21시에 추론 서버 네트워크 점검 예약해줘" \
-=======
-python -m ainux_ai orchestrate "CUDA랑 GPU 드라이버 최신 버전으로 맞춰줘" --dry-run
-
-# 컨텍스트 JSON을 전달하여 유지보수 대상 정보를 함께 넘길 수도 있습니다.
-python -m ainux_ai orchestrate "금요일 21시에 추론 서버 네트워크 점검 예약해줘" \
->>>>>>> 79c8c7c5
   --context maint_window.json
 ```
 
@@ -118,18 +77,13 @@
 
 ## 컨텍스트 패브릭 활용하기
 
-<<<<<<< HEAD
 `ainux-client context` 서브커맨드는 파일, 설정, 이벤트를 지식 그래프와
-=======
-`ainux-ai-chat context` 서브커맨드는 파일, 설정, 이벤트를 지식 그래프와
->>>>>>> 79c8c7c5
 이벤트 버스로 수집하여 오케스트레이터가 참조할 수 있는 공통 상태를
 만듭니다. CLI에서 즉시 스냅샷을 살펴보고 새로운 정보를 주입할 수
 있습니다.
 
 ```bash
 # 설계 문서를 그래프에 등록하고 태그를 달기
-<<<<<<< HEAD
 ./ainux-client context ingest-file docs/ai_friendly_os_design.md \
   --label "Architecture spec" --tag design --tag docs
 
@@ -143,21 +97,6 @@
 
 # 자연어 오케스트레이션에 컨텍스트 패브릭 스냅샷을 병합
 ./ainux-client orchestrate "토요일 02시에 GPU 점검 예약" --use-fabric
-=======
-python -m ainux_ai context ingest-file docs/ai_friendly_os_design.md \
-  --label "Architecture spec" --tag design --tag docs
-
-# 오케스트레이터 기본 모드를 설정 스코프에 기록
-python -m ainux_ai context ingest-setting orchestrator.mode assist --scope user
-
-# 유지보수 이벤트를 남기고 최근 상태를 확인
-python -m ainux_ai context record-event maintenance.started \
-  --data '{"target": "gpu-fleet"}'
-python -m ainux_ai context snapshot --limit-events 5
-
-# 자연어 오케스트레이션에 컨텍스트 패브릭 스냅샷을 병합
-python -m ainux_ai orchestrate "토요일 02시에 GPU 점검 예약" --use-fabric
->>>>>>> 79c8c7c5
 ```
 
 스냅샷은 `~/.config/ainux/context_fabric.json`에 저장되며, `--fabric-path`
@@ -167,18 +106,13 @@
 
 ## 지능형 하드웨어 자동화
 
-<<<<<<< HEAD
 `ainux_ai.hardware` 패키지와 `ainux-client hardware` 서브커맨드는 드라이버·
-=======
-`ainux_ai.hardware` 패키지와 `ainux-ai-chat hardware` 서브커맨드는 드라이버·
->>>>>>> 79c8c7c5
 펌웨어 카탈로그, 의존성 그래프, 텔레메트리 수집을 하나로 묶어 GPU/가속기
 자동화를 실행합니다. 컨텍스트 패브릭을 사용하면 스캔과 실행 로그가 자동으로
 지식 그래프와 이벤트 버스에 기록됩니다.
 
 ```bash
 # 현재 시스템 하드웨어를 스캔하고 카탈로그에 저장
-<<<<<<< HEAD
 ./ainux-client hardware scan
 
 # 드라이버/펌웨어 블루프린트 확인 및 추가
@@ -191,20 +125,6 @@
 
 # 텔레메트리 스냅샷을 3회 수집하고 패브릭 이벤트로 남기기
 ./ainux-client hardware telemetry --samples 3 --interval 2
-=======
-python -m ainux_ai hardware scan
-
-# 드라이버/펌웨어 블루프린트 확인 및 추가
-python -m ainux_ai hardware catalog show
-python -m ainux_ai hardware catalog add-driver nvidia-driver 535 --package nvidia-driver-535 \
-  --package nvidia-dkms-535 --module nvidia --vendor nvidia --supports 10de:1eb8
-
-# 감지된 컴포넌트를 기준으로 설치 계획 생성 (JSON 출력)
-python -m ainux_ai hardware plan --json
-
-# 텔레메트리 스냅샷을 3회 수집하고 패브릭 이벤트로 남기기
-python -m ainux_ai hardware telemetry --samples 3 --interval 2
->>>>>>> 79c8c7c5
 ```
 
 `--catalog-path`로 카탈로그 저장 위치를, `--fabric-path`로 패브릭 경로를
@@ -217,7 +137,6 @@
 새로 추가된 `scheduler`, `network`, `cluster` 서브커맨드는 유지보수 윈도우,
 배치 작업, 네트워크 정책, 클러스터 헬스를 하나의 도메인 명령 표면으로
 제공합니다. 라이브 ISO에서는 `ainux-scheduler`, `ainux-network-orchestrator`,
-<<<<<<< HEAD
 `ainux-cluster-health` 래퍼가 각각 `ainux-client` CLI를 호출합니다 (`ainux-ai-chat`
 별칭 유지).
 
@@ -239,28 +158,6 @@
 # 클러스터 헬스 스냅샷 또는 주기적 모니터링
 ./ainux-client cluster snapshot --json
 ./ainux-client cluster watch --interval 30 --limit 3
-=======
-`ainux-cluster-health` 래퍼가 각각 `ainux-ai-chat` CLI를 호출합니다.
-
-```bash
-# 사용 가능한 Ansible 블루프린트 나열 및 실행 (드라이런)
-python -m ainux_ai scheduler list --json
-python -m ainux_ai scheduler run maintenance/restart_gpu --dry-run --extra window=nightly
-
-# SLURM 배치 작업 제출/조회/취소 + 정비 윈도우 관리
-python -m ainux_ai scheduler job -- --wrap="bash run-smoke-tests.sh" --dry-run
-python -m ainux_ai scheduler status --json
-python -m ainux_ai scheduler window create nightly-maint --duration 90 --target node-a --target node-b
-
-# 네트워크 프로파일 저장 및 적용 (QoS/Firewall/VLAN 포함)
-python -m ainux_ai network save edge-qos --interface eno1 --qos eno1:2000 --firewall 'add rule inet filter forward drop'
-python -m ainux_ai network apply edge-qos --dry-run
-python -m ainux_ai network qos eno2:500 --dry-run
-
-# 클러스터 헬스 스냅샷 또는 주기적 모니터링
-python -m ainux_ai cluster snapshot --json
-python -m ainux_ai cluster watch --interval 30 --limit 3
->>>>>>> 79c8c7c5
 ```
 
 스케줄러 서비스는 컨텍스트 패브릭과 연동해 정비 윈도우 및 작업 이벤트를
@@ -284,7 +181,6 @@
 
 ```bash
 # 기본 설정: 드라이런 모드 + 컨텍스트 패브릭 활성화
-<<<<<<< HEAD
 ./ainux-client ui
 
 # GPU 작업을 즉시 실행하고 싶다면 --execute를 명시
@@ -292,15 +188,6 @@
 
 # 서버 환경에서 브라우저 없이 띄우고 싶다면 --no-browser 사용
 ./ainux-client ui --host 0.0.0.0 --port 9000 --no-browser
-=======
-python -m ainux_ai ui
-
-# GPU 작업을 즉시 실행하고 싶다면 --execute를 명시
-python -m ainux_ai ui --execute --provider openai
-
-# 서버 환경에서 브라우저 없이 띄우고 싶다면 --no-browser 사용
-python -m ainux_ai ui --host 0.0.0.0 --port 9000 --no-browser
->>>>>>> 79c8c7c5
 ```
 
 UI 내 토글을 통해 드라이런/실행, 오프라인 모드, 컨텍스트 패브릭 사용 여부를
@@ -340,11 +227,7 @@
 - **하드웨어 자동화** – VM에서는 PCI/센서 정보가 제한되므로 스캔 결과가
   비어 있을 수 있지만, 카탈로그 관리·의존성 계산·텔레메트리 수집은
   시뮬레이션 데이터로 수행되어 워크플로우를 검증할 수 있습니다.
-<<<<<<< HEAD
 - **브라우저 스튜디오** – `./ainux-client ui --host 0.0.0.0`를 실행하면
-=======
-- **브라우저 스튜디오** – `python -m ainux_ai ui --host 0.0.0.0`를 실행하면
->>>>>>> 79c8c7c5
   VM 내부 브라우저 혹은 포트 포워딩을 통해 호스트 브라우저에서 동일한 UI를
   사용할 수 있습니다.
 
