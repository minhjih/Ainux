# Ainux

<<<<<<< HEAD
=======
<p align='center'>
  <img src='./folder/ainux.png' width="300px" height="300px"/>
</p>

>>>>>>> 5102f16d
Ainux is an AI-native operating system concept that layers intelligent
automation and hardware orchestration on top of a familiar Linux user
experience. This repository now contains both the high-level architecture
vision and the initial tooling required to assemble an Ubuntu-based live ISO
that demonstrates those ideas.

## Repository Structure

- `docs/ai_friendly_os_design.md` – Design document outlining the Ainux vision
  and automation architecture.
- `build/ubuntu-ainux/` – Scripts and configuration to generate an Ubuntu
  remix ISO with Ainux defaults baked in, including AI-driven maintenance,
  scheduling, and network automation helpers.
- `ainux_ai/` – Python GPT client, 자연어 오케스트레이터, 컨텍스트 패브릭, 지능형
  하드웨어 자동화 툴킷, 그리고 OpenAI 호환 API와 통신하는 CLI.
- `folder/` – (선택) ISO 빌드 시 반영할 Ainux 로고·펭귄 PNG를 담아두는 디렉터리.
  존재하지 않아도 빌드가 가능하며, 이미지가 없으면 내장 기본 브랜딩이 사용됩니다.

## Quick Start

To build the prototype ISO **use a dedicated build host or disposable VM**.
The pipeline never "layers" on top of an existing Ubuntu install: it only
assembles a brand-new bootable ISO image inside the repository's `work/`
directory. Running the tooling on a production server may monopolise CPU, RAM,
and disk I/O while chroots and SquashFS images are assembled. The script now
requires an explicit opt-in via `AINUX_ALLOW_BUILD=1` so accidental executions
are blocked by default. If the process appears to stop immediately, double-
check that the environment variable was exported on the same command line.

To continue once you are in a safe environment:

```bash
git clone https://github.com/<your-org>/Ainux.git
cd Ainux/build/ubuntu-ainux
sudo AINUX_ALLOW_BUILD=1 ./build.sh --release jammy --arch amd64
```

> ℹ️ **Troubleshooting:** The safety gate aborts early unless
> `AINUX_ALLOW_BUILD=1` is present. When set correctly you will see progress
> messages such as `[bootstrap]`, `[overlay]`, and `[live]`. If the build later
> halts, review `/tmp/ainux-build.log` (created automatically) for the failing
> command or inspect the preserved `work/` directory (kept by default). Use
> `--clean-work` when you want to discard previous bootstrap artefacts and
> start fresh.

빌드가 성공하면 ISO는 항상 리포지토리 최상위의 `output/` 디렉터리에
`ainux-<release>-<arch>.iso` 이름으로 저장됩니다(예: `output/ainux-jammy-amd64.iso`).
별도의 경로로 내보내고 싶다면 `--output` 플래그를 지정하면 됩니다.

> 💾 **디스크 여유 공간 확인:** ISO 조립 단계에서 `xorriso -print-size`를 먼저
> 호출해 실제 ISO가 차지할 예상 용량을 계산한 뒤, 출력 디렉터리의 가용 공간과
> 100MiB 안전 버퍼를 비교합니다. 여유 공간이 부족하면 스크립트가 즉시 종료하면서
> 필요한 용량과 현재 남은 용량을 안내합니다. 오류가 발생했다면 저장소를 다른
> 디스크로 옮기거나 `--output` 옵션으로 충분한 공간이 있는 위치를 지정한 뒤 다시
> 실행하세요.

> ♻️ **재시도 가속화:** `build.sh`는 각 주요 단계를 기록해 두었다가 동일한
> 릴리스·아키텍처·패키지 구성이 감지되면 debootstrap과 대규모 패키지 설치를 다시
> 수행하지 않고 건너뜁니다. ISO 조립 단계에서만 실패했다면, 공간을 확보한 뒤
> 다시 실행해도 앞선 부트스트랩 결과를 그대로 재사용합니다. 완전 초기화가
> 필요할 때는 `--clean-work`를 지정하거나 `build/ubuntu-ainux/work/`를 수동으로
> 삭제하세요.

### 라이브 ISO에서 NVMe/SSD에 설치하기

Ainux ISO는 Ubuntu 라이브 세션과 동일한 방식으로 부팅되지만, 이제 데스크톱과
활동 개요에 **Install Ainux** 런처가 함께 배포됩니다. 이 설치 프로그램은
`ubiquity` 프론트엔드를 사용하여 원하는 NVMe/SSD/HDD 파티션에 Ainux를
설치합니다.

1. ISO를 부팅하면 `ainux` 사용자로 자동 로그인됩니다.
2. 바탕화면이나 활동 개요에서 **Install Ainux** 아이콘을 실행합니다.
3. 한국어/영어 등 언어와 키보드, 디스크 파티션을 선택해 설치를 완료합니다.
4. 설치가 끝나면 매체를 제거한 뒤 재부팅하면 NVMe/SSD에서 `ainux`가 직접 부팅됩니다.

터미널에서 설치하고 싶다면 다음 명령을 실행할 수 있습니다.

```bash
/usr/local/bin/ainux-install
```

일반 사용자로 실행하면 `pkexec`가 자동으로 관리자 권한을 요청하며, 기존 Ubuntu
설치 프로그램과 동일한 마법사가 나타납니다. 설치 완료 후에는 `ainux` 계정이 그대로
생성되고, 브랜드화된 GNOME 데스크톱이 NVMe/SSD의 기본 루트 파일시스템으로 구성됩니다.

### NVMe/가상 디스크용 RAW 이미지 생성

ISO는 언제나 "광학" 장치(가상 CD/DVD)로 인식되므로, 하드 디스크에 직접 설치한
뒤에도 USB/ISO 부팅처럼 보일 수 있습니다. 이러한 경우를 대비해 `build.sh`에는
필요한 경우에만 사용하는 `--disk-image` 옵션이 준비되어 있습니다. 기본 설정에서는
추가 디스크 이미지를 생성하지 않으므로 여유 공간이 부족한 시스템에서도 ISO 빌드만
진행할 수 있습니다. RAW 이미지를 함께 만들고 싶다면 다음과 같이 실행하세요.

```bash
sudo AINUX_ALLOW_BUILD=1 ./build.sh \
  --release jammy --arch amd64 \
  --output ~/ainux-jammy.iso \
  --disk-image ~/ainux-jammy.img \
  --disk-size 16G
```

- `.iso`는 계속해서 라이브 세션·설치 매체로 활용할 수 있고,
- `.img`는 `qemu-img convert`, `dd`, `virt-install --disk`, VMware/VirtualBox의
  가상 NVMe 디스크 등에 그대로 연결하면 됩니다.

RAW 이미지는 GPT 파티션(512MiB EFI + 나머지 루트), `UUID` 기반 `fstab`, GRUB EFI/BIOS
부트로더를 포함하도록 자동 구성되므로, VM이나 실제 NVMe 장치에 배포하면 바로
내장 디스크에서 부팅됩니다.

> 🧠 **Cross-architecture builds:** When the host CPU architecture (e.g. `amd64`)
> differs from the target passed via `--arch` (e.g. `arm64`), install
> `qemu-user-static` and `binfmt-support` in addition to the standard ISO tools.
> The script now detects the mismatch automatically, runs debootstrap in
> `--foreign` mode, and executes the second stage inside the chroot using the
> appropriate QEMU static binary. Without those packages debootstrap will fail
> with errors such as `Failure trying to run: chroot ... /bin/true`.

<<<<<<< HEAD
> 🌐 **arm64 미러 기본값 & 폴백:** `arm64`(또는 기타 ARM 타깃)으로 빌드하면 먼저
> `http://ports.ubuntu.com/ubuntu-ports`가 사용되지만, 네트워크 오류나 타임아웃이 발생하면
> `kr.archive.ubuntu.com`, `mirror.kakao.com` 등의 일반 Ubuntu 미러를 자동으로 차례대로 시도합니다.
> 이러한 후보들은 `sources.list`에도 함께 기록되어, 빌드가 진행되는 동안 추가 다운로드가 필요할
> 때 자동으로 다른 미러를 참조합니다. 직접 미러를 고정하고 싶다면 `--mirror` 옵션을 사용하세요.

> ♻️ **네트워크 타임아웃 자동 재시도:** `build.sh`가 chroot 내부에 `Acquire::Retries`와
> `Acquire::http::Timeout` 설정을 포함한 APT 구성 파일을 배치하므로, 일시적인 연결 끊김이나
> 느린 응답이 있더라도 패키지 다운로드를 여러 번 재시도합니다. IPv6 연결이 불안정한 환경을
> 대비해 `ForceIPv4` 옵션도 기본 활성화되어 있습니다.
=======
> 🌐 **arm64 미러 기본값:** `arm64` (또는 기타 ARM 타깃)으로 빌드하면 스크립트가 자동으로
> `http://ports.ubuntu.com/ubuntu-ports` 미러를 선택합니다. 아시아(특히 한국) 지역에서는
> 이 포트 미러가 가장 안정적으로 패키지를 내려받으므로 별도 설정 없이도 빠르게 빌드할 수
> 있습니다. 다른 거울을 사용하려면 `--mirror` 옵션으로 URL을 명시하세요.
>>>>>>> 5102f16d

> 📡 **DNS 확인:** chroot 내부에서 패키지를 내려받을 때 호스트의 `/etc/resolv.conf`를
> 그대로 복사하여 사용합니다. 만약 호스트가 커스텀 DNS를 쓰거나 VPN/프록시 환경에 있다면
> 해당 설정이 올바르게 `/etc/resolv.conf`에 반영되어 있어야 하며, 파일이 비어 있거나
> 접근할 수 없으면 `Temporary failure resolving ...` 오류가 발생할 수 있습니다.

> 🎯 **GPU 패키지 가용성:** 기본 `packages.txt`에 포함된 NVIDIA 드라이버, CUDA, 컨테이너
> 툴킷은 `?` 접두사로 표시되어 있어, 해당 패키지를 제공하지 않는 아키텍처/미러에서도
> 빌드가 중단되지 않고 자동으로 건너뜁니다. GPU가 없는 노트북이나 ARM 포트 미러에서도
> 안심하고 ISO를 생성할 수 있습니다.

> 🧩 **커널 헤더 확보:** DKMS 기반 드라이버(예: NVIDIA)는 빌드 과정에서 현재 커널의
> 헤더가 필요합니다. `packages.txt`에 `linux-generic` 메타 패키지를 포함해 항상 최신
> 커널 이미지와 헤더가 함께 설치되도록 했으므로, `cleaning build area...(bad exit status: 2)`와
> 같은 헤더 누락 오류 없이 모듈이 컴파일됩니다.

> 🪄 **라이브 부팅 보조 패키지:** 일부 지역 미러(특히 ARM 전용 ports 미러)는 `lupin-casper`
> 패키지를 제공하지 않습니다. `build.sh`는 이 패키지를 옵션으로 간주하여 존재할 때만 설치를
> 시도하며, 찾을 수 없으면 경고를 남기고 계속 진행합니다. `lupin-casper`가 필요한 환경이라면
> 해당 패키지를 제공하는 미러를 선택하거나 ISO 부팅 후 수동으로 설치하세요.

> 🔐 **가상 머신에서의 iptables 경고:** 일부 하이퍼바이저나 경량 커널은 `iptables`
> 백엔드를 제공하지 않아 `iptables-persistent` 패키지가 설정 단계에서 경고 창을
> 띄우기도 합니다. 지금은 이 패키지를 `?iptables-persistent`로 표시하여 선택적 설치로
> 전환했으므로, 미러에 패키지가 없거나 VM에서 모듈이 비활성화되어도 빌드가 중단되지
> 않습니다. 방화벽 규칙을 활용하려면 ISO 부팅 후 `sudo apt-get install iptables-persistent`
> 로 수동 설치하거나 `packages.txt`에서 `?` 접두사를 제거한 뒤 다시 빌드하세요.

> 🐳 **Docker 저장소 드라이버 기본값:** 라이브 ISO 루트 파일시스템은 읽기 전용
> SquashFS 위에 overlay로 구성되기 때문에, Docker가 기본 overlay2 드라이버를 검사할 때
> "mapping" 오류가 발생할 수 있습니다. 이를 방지하기 위해 `fuse-overlayfs` 패키지를 함께
> 설치하고 `/etc/docker/daemon.json`을 `fuse-overlayfs` 드라이버로 초기화하도록 변경했습니다.
> 디스크에 설치한 뒤 overlay2로 되돌리고 싶다면 해당 파일을 수정하거나 삭제한 뒤
> `sudo systemctl restart docker`를 실행하면 됩니다.

> 🚧 **QEMU 세그멘테이션 폴트 대응:** 교차 아키텍처 빌드에서 `QEMU internal SIGSEGV`
> 등의 메시지가 뜬 뒤 `apt-get: No such file or directory`가 이어진다면, 두 번째
> debootstrap 단계가 정상적으로 종료되지 않은 상태입니다. 스크립트가 자동으로
> 중단되며 `work/debootstrap.log`에 로그를 남기니 QEMU/ binfmt 설정을 재확인하거나
> 동일 아키텍처 호스트에서 다시 시도하세요.

> 🛠️ **패키지 설정 실패 대응:** `Failure while configuring required packages` 같은
> 메시지가 출력되면 debootstrap 두 번째 단계에서 기본 패키지 설정이 멈춘
> 것입니다. 스크립트가 `/proc`, `/sys`, `/dev` 등을 자동 마운트하고 실패 시
> `work/debootstrap.log`를 보존하므로, 로그를 확인한 뒤 필요하다면
> `--clean-work` 옵션으로 완전 초기화하여 다시 시도할 수 있습니다.
> 실행해 문제 패키지를 진단하세요.

Refer to `build/ubuntu-ainux/README.md` for prerequisites and customization
options, including the new scheduling/packet-management blueprints seeded into
the live image.

### 라이브 세션 로그인 정보

ISO를 부팅하면 콘솔 `tty1` 세션이 자동으로 `ainux` 사용자로 로그인됩니다.
그래픽 로그인 매니저나 추가 TTY에서 수동으로 로그인해야 할 때를 대비해
기본 자격 증명은 다음과 같습니다.

- 사용자 이름: `ainux`
- 비밀번호: `ainuxos8`

설치 후에는 `passwd` 명령으로 비밀번호를 즉시 변경하거나, 별도의 사용자
계정을 생성해 사용하는 것을 권장합니다.

## Configuring GPT access

The repository ships with a reusable CLI (`ainux-client`, with a backwards-
compatible `ainux-ai-chat` alias) and Python module (`ainux_ai`) that connect to
GPT-style APIs. Configure a provider once and both the live ISO and host
tooling can reuse the credentials:

```bash
# Configure an OpenAI account and make it the default provider
./ainux-client configure --api-key sk-... --default

# Update or rotate the API key later without changing other settings
./ainux-client set-key --api-key sk-new-...

# Send a quick prompt
./ainux-client chat --message "Ainux에 대해 한 문장으로 요약해줘"

# Use environment variables for ephemeral sessions
AINUX_GPT_API_KEY=sk-... AINUX_GPT_MODEL=gpt-4o-mini ./ainux-client chat --message "hello"
```

리포지토리 루트에서 실행하면 `./ainux-client` 스크립트가 바로 동작하며,
원한다면 `$PATH`에 추가하거나 심볼릭 링크를 만들어 시스템 전역에서
동일한 명령으로 사용할 수 있습니다. 기존 `python -m ainux_ai` 호출 방식도
호환성을 위해 그대로 유지됩니다.

Inside the live ISO the `ainux` user can run `ainux-client chat --interactive`
to hold multi-turn conversations, switch between multiple saved providers, and
log transcripts for auditing (the legacy `ainux-ai-chat` alias still works).
`ainux-client` is installed at `/usr/local/bin` and the build also places a
`~/ainux-client` symlink, so both `ainux-client` and `./ainux-client` work out of
the box in the live session.

## 데스크톱 경험

- ISO에는 이제 `ubuntu-desktop-minimal` 기반의 GNOME 환경이 포함되어 있어 바로 GUI로
  부팅할 수 있습니다. GDM은 `ainux` 사용자를 자동 로그인시키고, 세션 시작과 함께
  Ainux Studio(자연어 오케스트레이션 UI)를 실행합니다.
- `/etc/os-release`, `/etc/issue`, 기본 호스트네임, MOTD를 비롯한 텍스트 자산이 모두
  Ainux 브랜딩으로 업데이트되었으므로, 콘솔 프롬프트도 `ainux@ainux` 형태로 표시됩니다.
- GNOME 배경/잠금 화면은 `/usr/share/backgrounds/ainux/`에 설치된 로고·펭귄 이미지를
  사용하며, 동일 이미지를 아이콘 테마에도 배포하여 앱 런처 및 즐겨찾기에 적용했습니다.
- 리포지토리 루트의 `folder/ainux.png`, `folder/ainux_penguin.png` 파일을 추가하면 해당
  이미지를 자동 반영하고, 파일이 없을 경우 파이썬 패키지에 내장된 기본 아트워크가
  사용됩니다.
- 전원 관리 기본값은 라이브 세션 데모를 돕기 위해 절전 기능을 꺼 둔 상태이며, 즐겨찾기
  앱은 Firefox, GNOME Terminal, Ainux Studio로 초기화되어 있습니다.

## 자연어 오케스트레이션 사용하기

`ainux-client orchestrate` 서브커맨드는 자연어 요청을 인텐트 → 실행 계획 →
안전성 검토 → (선택적) 실행 단계로 이어지는 파이프라인에 연결합니다. GPT
제공자를 설정하면 모델이 계획을 도와주고, 제공자가 없거나 `--offline`
플래그를 사용하면 휴리스틱 모드로 동작합니다.

```bash
# GPT 제공자를 활용하여 GPU 드라이버 갱신 계획을 생성하고 드라이런합니다.
./ainux-client orchestrate "CUDA랑 GPU 드라이버 최신 버전으로 맞춰줘" --dry-run

# 컨텍스트 JSON을 전달하여 유지보수 대상 정보를 함께 넘길 수도 있습니다.
./ainux-client orchestrate "금요일 21시에 추론 서버 네트워크 점검 예약해줘" \
  --context maint_window.json
```

명령어는 인텐트, 단계별 계획, 안전성 경고, 실행 로그를 콘솔에 요약하며
`--json` 플래그로 구조화된 출력을 받을 수 있습니다. 기본 레지스트리는
드라이런/청사진 기록 중심으로 구성되어 있으므로 실제 인프라 자동화에
맞게 커스텀 기능을 확장할 수 있습니다.

## 컨텍스트 패브릭 활용하기

`ainux-client context` 서브커맨드는 파일, 설정, 이벤트를 지식 그래프와
이벤트 버스로 수집하여 오케스트레이터가 참조할 수 있는 공통 상태를
만듭니다. CLI에서 즉시 스냅샷을 살펴보고 새로운 정보를 주입할 수
있습니다.

```bash
# 설계 문서를 그래프에 등록하고 태그를 달기
./ainux-client context ingest-file docs/ai_friendly_os_design.md \
  --label "Architecture spec" --tag design --tag docs

# 오케스트레이터 기본 모드를 설정 스코프에 기록
./ainux-client context ingest-setting orchestrator.mode assist --scope user

# 유지보수 이벤트를 남기고 최근 상태를 확인
./ainux-client context record-event maintenance.started \
  --data '{"target": "gpu-fleet"}'
./ainux-client context snapshot --limit-events 5

# 자연어 오케스트레이션에 컨텍스트 패브릭 스냅샷을 병합
./ainux-client orchestrate "토요일 02시에 GPU 점검 예약" --use-fabric
```

스냅샷은 `~/.config/ainux/context_fabric.json`에 저장되며, `--fabric-path`
옵션으로 경로를 재정의할 수 있습니다. 오케스트레이터는 `--use-fabric`
또는 사용자 지정 경로가 지정되면 요청/계획/실행 결과를 자동으로 이벤트로
기록합니다.

## 지능형 하드웨어 자동화

`ainux_ai.hardware` 패키지와 `ainux-client hardware` 서브커맨드는 드라이버·
펌웨어 카탈로그, 의존성 그래프, 텔레메트리 수집을 하나로 묶어 GPU/가속기
자동화를 실행합니다. 컨텍스트 패브릭을 사용하면 스캔과 실행 로그가 자동으로
지식 그래프와 이벤트 버스에 기록됩니다.

```bash
# 현재 시스템 하드웨어를 스캔하고 카탈로그에 저장
./ainux-client hardware scan

# 드라이버/펌웨어 블루프린트 확인 및 추가
./ainux-client hardware catalog show
./ainux-client hardware catalog add-driver nvidia-driver 535 --package nvidia-driver-535 \
  --package nvidia-dkms-535 --module nvidia --vendor nvidia --supports 10de:1eb8

# 감지된 컴포넌트를 기준으로 설치 계획 생성 (JSON 출력)
./ainux-client hardware plan --json

# 텔레메트리 스냅샷을 3회 수집하고 패브릭 이벤트로 남기기
./ainux-client hardware telemetry --samples 3 --interval 2
```

`--catalog-path`로 카탈로그 저장 위치를, `--fabric-path`로 패브릭 경로를
재정의할 수 있으며, `--no-fabric`을 지정하면 이벤트 로깅 없이 독립적으로
동작합니다. `hardware plan --apply`는 생성된 단계를 실제로 실행하며,
`--dry-run`과 함께 사용하면 명령어만 미리 확인할 수 있습니다.

## 인프라 스케줄링 & 네트워크 오케스트레이션

새로 추가된 `scheduler`, `network`, `cluster` 서브커맨드는 유지보수 윈도우,
배치 작업, 네트워크 정책, 클러스터 헬스를 하나의 도메인 명령 표면으로
제공합니다. 라이브 ISO에서는 `ainux-scheduler`, `ainux-network-orchestrator`,
`ainux-cluster-health` 래퍼가 각각 `ainux-client` CLI를 호출합니다 (`ainux-ai-chat`
별칭 유지).

```bash
# 사용 가능한 Ansible 블루프린트 나열 및 실행 (드라이런)
./ainux-client scheduler list --json
./ainux-client scheduler run maintenance/restart_gpu --dry-run --extra window=nightly

# SLURM 배치 작업 제출/조회/취소 + 정비 윈도우 관리
./ainux-client scheduler job -- --wrap="bash run-smoke-tests.sh" --dry-run
./ainux-client scheduler status --json
./ainux-client scheduler window create nightly-maint --duration 90 --target node-a --target node-b

# 네트워크 프로파일 저장 및 적용 (QoS/Firewall/VLAN 포함)
./ainux-client network save edge-qos --interface eno1 --qos eno1:2000 --firewall 'add rule inet filter forward drop'
./ainux-client network apply edge-qos --dry-run
./ainux-client network qos eno2:500 --dry-run

# 클러스터 헬스 스냅샷 또는 주기적 모니터링
./ainux-client cluster snapshot --json
./ainux-client cluster watch --interval 30 --limit 3
```

스케줄러 서비스는 컨텍스트 패브릭과 연동해 정비 윈도우 및 작업 이벤트를
기록하며, `scheduler targets` 명령으로 패브릭/윈도우에 등록된 호스트를 빠르게
확인할 수 있습니다. 네트워크 서비스는 QoS·VLAN 정의를 JSON에 저장하고,
`--dry-run`으로 명령 계획만 출력한 뒤 검증할 수도 있습니다.

## 브라우저 오케스트레이션 스튜디오

터미널만으로는 자연어 흐름과 실행 로그를 한눈에 보기 어렵기 때문에,
`ainux_ai.ui` 패키지는 글래스모피즘 테마의 웹 UI를 제공합니다. 0.8 릴리스
에서는 정사각형 Ainux 로고와 펭귄 마스코트를 애플리케이션과 데스크톱 환경에 내장(base64)
해 기본 브랜드 경험을 제공합니다. 저장소에는 바이너리 자산을 포함하지
않으므로, 필요하다면 루트 `folder/` 디렉터리에 동일한 파일명(`ainux.png`,
`ainux_penguin.png`)으로 로컬 이미지를 두면 빌드 스크립트가 ISO에 포함시켜
배경화면·아이콘·GDM 로그인 화면까지 한 번에 교체합니다. ISO 부팅 후
`/usr/share/ainux/branding`에 PNG를 배치해도 즉시 동일한 효과를 얻을 수
있습니다. 로컬 서버를 띄우면 브라우저 상단에서
로고가 은은하게 반복되며, 펭귄 캐릭터가 타임라인 패널과
실행 로그 카드로 이어지는 경험을 시각적으로 안내합니다. 좌측 패널은 대화형
자연어 타임라인을, 우측 패널은 계획·명령 로그·컨텍스트 패브릭 메타데이터를
실시간으로 갱신합니다.

```bash
# 기본 설정: 드라이런 모드 + 컨텍스트 패브릭 활성화
./ainux-client ui

# GPU 작업을 즉시 실행하고 싶다면 --execute를 명시
./ainux-client ui --execute --provider openai

# 서버 환경에서 브라우저 없이 띄우고 싶다면 --no-browser 사용
./ainux-client ui --host 0.0.0.0 --port 9000 --no-browser
```

UI 내 토글을 통해 드라이런/실행, 오프라인 모드, 컨텍스트 패브릭 사용 여부를
즉시 바꿀 수 있으며, 프롬프트 제출 시 오케스트레이터 결과와 계획 단계, 실행
출력, 최신 패브릭 이벤트가 카드 형태로 정리됩니다. 헤더의 브랜드 배지는
현재 제공자·실행 모드를 뱃지 형태로 보여주고, 하단 히어로 배경은
`/usr/share/ainux/branding` 이미지를 직접 사용하므로 로컬 `folder/`
자산만 교체해도 곧바로 바뀝니다. GPT 제공자가 설정되지 않았거나
오류가 발생하면 경고 배지가 표시되고 휴리스틱 모드로 자동 폴백합니다.

## Current Status

Ainux is presently a concept prototype: the repository contains architecture
documentation plus tooling to assemble an Ubuntu-based ISO with automation
helpers preinstalled. The GPT connector, orchestration runtime, and context
fabric deliver an initial natural-language → plan → execution loop that can
operate with or without model assistance. The infrastructure scheduler,
network orchestrator, and cluster telemetry commands now persist state into the
context fabric and ship alongside lightweight ISO wrappers. Governance and
security controls (fine-grained permissions, policy engine, audit trail), the
plugin SDK, and the automation marketplace outlined in the design guide remain
future milestones.

## VM 실행 & 기능 체크리스트

가상 머신(VM) 환경에서도 Ainux ISO를 그대로 부팅해 사용할 수 있도록 모든
자동화 도구와 UI 서버는 사용자 공간에서 동작하며, 하드웨어 자동화 모듈은
실제 장치가 없을 경우 자동으로 시뮬레이션/드라이런 모드로 전환됩니다. 즉,
VM에서는 다음과 같은 특징을 기대할 수 있습니다.

- **ISO 부팅** – `build/ubuntu-ainux/build.sh`로 생성한 이미지를 VirtualBox,
  VMware, QEMU 등에서 바로 부팅할 수 있으며, 사용자 기본 계정(`ainux`)에
  CLI와 UI가 사전 설정되어 있습니다.
- **GPT & 오케스트레이션** – API 키를 설정하면 자연어 오케스트레이션,
  컨텍스트 패브릭, 하드웨어/네트워크/스케줄링 명령이 모두 동일하게 동작하고,
  키를 설정하지 않으면 휴리스틱 모드로 안전하게 폴백합니다.
- **네트워크 즉시 연결** – Netplan 기본 렌더러를 NetworkManager로 설정하고
  `open-vm-tools-desktop`를 번들링하여 VMware·VirtualBox 등에서 DHCP가 곧바로
  동작합니다. 네트워크가 비활성화된 경우 `sudo systemctl restart NetworkManager`
  혹은 VM 네트워크 어댑터 재연결만으로 복구됩니다.
- **하드웨어 자동화** – VM에서는 PCI/센서 정보가 제한되므로 스캔 결과가
  비어 있을 수 있지만, 카탈로그 관리·의존성 계산·텔레메트리 수집은
  시뮬레이션 데이터로 수행되어 워크플로우를 검증할 수 있습니다.
- **브라우저 스튜디오** – `./ainux-client ui --host 0.0.0.0`를 실행하면
  VM 내부 브라우저 혹은 포트 포워딩을 통해 호스트 브라우저에서 동일한 UI를
  사용할 수 있습니다.
- **USB 안정화 & 호스트명 유지** – 커널 부팅 파라미터에 `usbcore.autosuspend=-1`
  을 추가하여 VMware에서 보고된 `usb 2-1` 오류를 억제하고, 전용 systemd
  서비스가 부팅 때마다 호스트명을 `ainux`로 재설정해 쉘 프롬프트와 GDM
  배너가 항상 Ainux 브랜드로 표시됩니다.

현재 저장소는 요청하신 자동화 기능(자연어 오케스트레이션, 컨텍스트 패브릭,
지능형 하드웨어 자동화, 스케줄러/네트워크/클러스터 명령, 브랜드 UI)을 모두
포함합니다. 다만 초기 설계에서 후속 과제로 분류한 **거버넌스·보안 체계, SDK,
마켓플레이스**는 아직 구현되지 않았으며, 문서에도 미래 마일스톤으로 명시되어
있습니다.<|MERGE_RESOLUTION|>--- conflicted
+++ resolved
@@ -1,12 +1,9 @@
 # Ainux
 
-<<<<<<< HEAD
-=======
 <p align='center'>
   <img src='./folder/ainux.png' width="300px" height="300px"/>
 </p>
 
->>>>>>> 5102f16d
 Ainux is an AI-native operating system concept that layers intelligent
 automation and hardware orchestration on top of a familiar Linux user
 experience. This repository now contains both the high-level architecture
@@ -124,7 +121,6 @@
 > appropriate QEMU static binary. Without those packages debootstrap will fail
 > with errors such as `Failure trying to run: chroot ... /bin/true`.
 
-<<<<<<< HEAD
 > 🌐 **arm64 미러 기본값 & 폴백:** `arm64`(또는 기타 ARM 타깃)으로 빌드하면 먼저
 > `http://ports.ubuntu.com/ubuntu-ports`가 사용되지만, 네트워크 오류나 타임아웃이 발생하면
 > `kr.archive.ubuntu.com`, `mirror.kakao.com` 등의 일반 Ubuntu 미러를 자동으로 차례대로 시도합니다.
@@ -135,12 +131,6 @@
 > `Acquire::http::Timeout` 설정을 포함한 APT 구성 파일을 배치하므로, 일시적인 연결 끊김이나
 > 느린 응답이 있더라도 패키지 다운로드를 여러 번 재시도합니다. IPv6 연결이 불안정한 환경을
 > 대비해 `ForceIPv4` 옵션도 기본 활성화되어 있습니다.
-=======
-> 🌐 **arm64 미러 기본값:** `arm64` (또는 기타 ARM 타깃)으로 빌드하면 스크립트가 자동으로
-> `http://ports.ubuntu.com/ubuntu-ports` 미러를 선택합니다. 아시아(특히 한국) 지역에서는
-> 이 포트 미러가 가장 안정적으로 패키지를 내려받으므로 별도 설정 없이도 빠르게 빌드할 수
-> 있습니다. 다른 거울을 사용하려면 `--mirror` 옵션으로 URL을 명시하세요.
->>>>>>> 5102f16d
 
 > 📡 **DNS 확인:** chroot 내부에서 패키지를 내려받을 때 호스트의 `/etc/resolv.conf`를
 > 그대로 복사하여 사용합니다. 만약 호스트가 커스텀 DNS를 쓰거나 VPN/프록시 환경에 있다면
