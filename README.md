# Ainux

<<<<<<< HEAD
=======
<p align='center'>
  <img src='./folder/ainux.png' width="300px" height="300px"/>
</p>

>>>>>>> 66b3f114
Ainux is an AI-native operating system concept that layers intelligent
automation and hardware orchestration on top of a familiar Linux user
experience. This repository now contains both the high-level architecture
vision and the initial tooling required to assemble an Ubuntu-based live ISO
that demonstrates those ideas.

## Repository Structure

- `docs/ai_friendly_os_design.md` – Design document outlining the Ainux vision
  and automation architecture.
- `build/ubuntu-ainux/` – Scripts and configuration to generate an Ubuntu
  remix ISO with Ainux defaults baked in, including AI-driven maintenance,
  scheduling, and network automation helpers.
- `ainux_ai/` – Python GPT client, 자연어 오케스트레이터, 컨텍스트 패브릭, 지능형
  하드웨어 자동화 툴킷, 그리고 OpenAI 호환 API와 통신하는 CLI.
- `folder/` – (선택) ISO 빌드 시 반영할 Ainux 로고·펭귄 PNG를 담아두는 디렉터리.
  존재하지 않아도 빌드가 가능하며, 이미지가 없으면 내장 기본 브랜딩이 사용됩니다.

## Quick Start

To build the prototype ISO **use a dedicated build host or disposable VM**.
The pipeline never "layers" on top of an existing Ubuntu install: it only
assembles a brand-new bootable ISO image inside the repository's `work/`
directory. Running the tooling on a production server may monopolise CPU, RAM,
and disk I/O while chroots and SquashFS images are assembled. The script now
requires an explicit opt-in via `AINUX_ALLOW_BUILD=1` so accidental executions
are blocked by default. If the process appears to stop immediately, double-
check that the environment variable was exported on the same command line.

To continue once you are in a safe environment:

```bash
git clone https://github.com/<your-org>/Ainux.git
cd Ainux/build/ubuntu-ainux
sudo AINUX_ALLOW_BUILD=1 ./build.sh --release jammy --arch amd64
```

> ℹ️ **Troubleshooting:** The safety gate aborts early unless
> `AINUX_ALLOW_BUILD=1` is present. When set correctly you will see progress
> messages such as `[bootstrap]`, `[overlay]`, and `[live]`. If the build later
> halts, review `/tmp/ainux-build.log` (created automatically) for the failing
<<<<<<< HEAD
> command or inspect the preserved `work/` directory (kept by default). Use
> `--clean-work` when you want to discard previous bootstrap artefacts and
> start fresh.
=======
> command or rerun with `--keep-work` to inspect the generated chroot.
>>>>>>> 66b3f114

빌드가 성공하면 ISO는 항상 리포지토리 최상위의 `output/` 디렉터리에
`ainux-<release>-<arch>.iso` 이름으로 저장됩니다(예: `output/ainux-jammy-amd64.iso`).
별도의 경로로 내보내고 싶다면 `--output` 플래그를 지정하면 됩니다.

> 💾 **디스크 여유 공간 확인:** ISO 조립 단계에서 `xorriso -print-size`를 먼저
> 호출해 실제 ISO가 차지할 예상 용량을 계산한 뒤, 출력 디렉터리의 가용 공간과
> 100MiB 안전 버퍼를 비교합니다. 여유 공간이 부족하면 스크립트가 즉시 종료하면서
> 필요한 용량과 현재 남은 용량을 안내합니다. 오류가 발생했다면 저장소를 다른
> 디스크로 옮기거나 `--output` 옵션으로 충분한 공간이 있는 위치를 지정한 뒤 다시
> 실행하세요.

<<<<<<< HEAD
> ♻️ **재시도 가속화:** `build.sh`는 각 주요 단계를 기록해 두었다가 동일한
> 릴리스·아키텍처·패키지 구성이 감지되면 debootstrap과 대규모 패키지 설치를 다시
> 수행하지 않고 건너뜁니다. ISO 조립 단계에서만 실패했다면, 공간을 확보한 뒤
> 다시 실행해도 앞선 부트스트랩 결과를 그대로 재사용합니다. 완전 초기화가
> 필요할 때는 `--clean-work`를 지정하거나 `build/ubuntu-ainux/work/`를 수동으로
> 삭제하세요.

=======
>>>>>>> 66b3f114
### 라이브 ISO에서 NVMe/SSD에 설치하기

Ainux ISO는 Ubuntu 라이브 세션과 동일한 방식으로 부팅되지만, 이제 데스크톱과
활동 개요에 **Install Ainux** 런처가 함께 배포됩니다. 이 설치 프로그램은
`ubiquity` 프론트엔드를 사용하여 원하는 NVMe/SSD/HDD 파티션에 Ainux를
설치합니다.

1. ISO를 부팅하면 `ainux` 사용자로 자동 로그인됩니다.
2. 바탕화면이나 활동 개요에서 **Install Ainux** 아이콘을 실행합니다.
3. 한국어/영어 등 언어와 키보드, 디스크 파티션을 선택해 설치를 완료합니다.
4. 설치가 끝나면 매체를 제거한 뒤 재부팅하면 NVMe/SSD에서 `ainux`가 직접 부팅됩니다.

터미널에서 설치하고 싶다면 다음 명령을 실행할 수 있습니다.

```bash
/usr/local/bin/ainux-install
```

일반 사용자로 실행하면 `pkexec`가 자동으로 관리자 권한을 요청하며, 기존 Ubuntu
설치 프로그램과 동일한 마법사가 나타납니다. 설치 완료 후에는 `ainux` 계정이 그대로
생성되고, 브랜드화된 GNOME 데스크톱이 NVMe/SSD의 기본 루트 파일시스템으로 구성됩니다.

### NVMe/가상 디스크용 RAW 이미지 생성

ISO는 언제나 "광학" 장치(가상 CD/DVD)로 인식되므로, 하드 디스크에 직접 설치한
뒤에도 USB/ISO 부팅처럼 보일 수 있습니다. 이러한 경우를 대비해 `build.sh`에는
필요한 경우에만 사용하는 `--disk-image` 옵션이 준비되어 있습니다. 기본 설정에서는
추가 디스크 이미지를 생성하지 않으므로 여유 공간이 부족한 시스템에서도 ISO 빌드만
진행할 수 있습니다. RAW 이미지를 함께 만들고 싶다면 다음과 같이 실행하세요.

```bash
sudo AINUX_ALLOW_BUILD=1 ./build.sh \
  --release jammy --arch amd64 \
  --output ~/ainux-jammy.iso \
  --disk-image ~/ainux-jammy.img \
  --disk-size 16G
```

- `.iso`는 계속해서 라이브 세션·설치 매체로 활용할 수 있고,
- `.img`는 `qemu-img convert`, `dd`, `virt-install --disk`, VMware/VirtualBox의
  가상 NVMe 디스크 등에 그대로 연결하면 됩니다.

RAW 이미지는 GPT 파티션(512MiB EFI + 나머지 루트), `UUID` 기반 `fstab`, GRUB EFI/BIOS
부트로더를 포함하도록 자동 구성되므로, VM이나 실제 NVMe 장치에 배포하면 바로
내장 디스크에서 부팅됩니다.

> 🧠 **Cross-architecture builds:** When the host CPU architecture (e.g. `amd64`)
> differs from the target passed via `--arch` (e.g. `arm64`), install
> `qemu-user-static` and `binfmt-support` in addition to the standard ISO tools.
> The script now detects the mismatch automatically, runs debootstrap in
> `--foreign` mode, and executes the second stage inside the chroot using the
> appropriate QEMU static binary. Without those packages debootstrap will fail
> with errors such as `Failure trying to run: chroot ... /bin/true`.

> 🌐 **arm64 미러 기본값:** `arm64` (또는 기타 ARM 타깃)으로 빌드하면 스크립트가 자동으로
> `http://ports.ubuntu.com/ubuntu-ports` 미러를 선택합니다. 아시아(특히 한국) 지역에서는
> 이 포트 미러가 가장 안정적으로 패키지를 내려받으므로 별도 설정 없이도 빠르게 빌드할 수
> 있습니다. 다른 거울을 사용하려면 `--mirror` 옵션으로 URL을 명시하세요.

> 📡 **DNS 확인:** chroot 내부에서 패키지를 내려받을 때 호스트의 `/etc/resolv.conf`를
> 그대로 복사하여 사용합니다. 만약 호스트가 커스텀 DNS를 쓰거나 VPN/프록시 환경에 있다면
> 해당 설정이 올바르게 `/etc/resolv.conf`에 반영되어 있어야 하며, 파일이 비어 있거나
> 접근할 수 없으면 `Temporary failure resolving ...` 오류가 발생할 수 있습니다.

> 🎯 **GPU 패키지 가용성:** 기본 `packages.txt`에 포함된 NVIDIA 드라이버, CUDA, 컨테이너
> 툴킷은 `?` 접두사로 표시되어 있어, 해당 패키지를 제공하지 않는 아키텍처/미러에서도
> 빌드가 중단되지 않고 자동으로 건너뜁니다. GPU가 없는 노트북이나 ARM 포트 미러에서도
> 안심하고 ISO를 생성할 수 있습니다.

> 🧩 **커널 헤더 확보:** DKMS 기반 드라이버(예: NVIDIA)는 빌드 과정에서 현재 커널의
> 헤더가 필요합니다. `packages.txt`에 `linux-generic` 메타 패키지를 포함해 항상 최신
> 커널 이미지와 헤더가 함께 설치되도록 했으므로, `cleaning build area...(bad exit status: 2)`와
> 같은 헤더 누락 오류 없이 모듈이 컴파일됩니다.

> 🪄 **라이브 부팅 보조 패키지:** 일부 지역 미러(특히 ARM 전용 ports 미러)는 `lupin-casper`
> 패키지를 제공하지 않습니다. `build.sh`는 이 패키지를 옵션으로 간주하여 존재할 때만 설치를
> 시도하며, 찾을 수 없으면 경고를 남기고 계속 진행합니다. `lupin-casper`가 필요한 환경이라면
> 해당 패키지를 제공하는 미러를 선택하거나 ISO 부팅 후 수동으로 설치하세요.

> 🔐 **가상 머신에서의 iptables 경고:** 일부 하이퍼바이저나 경량 커널은 `iptables`
> 백엔드를 제공하지 않아 `iptables-persistent` 패키지가 설정 단계에서 경고 창을
> 띄우기도 합니다. 지금은 이 패키지를 `?iptables-persistent`로 표시하여 선택적 설치로
> 전환했으므로, 미러에 패키지가 없거나 VM에서 모듈이 비활성화되어도 빌드가 중단되지
> 않습니다. 방화벽 규칙을 활용하려면 ISO 부팅 후 `sudo apt-get install iptables-persistent`
> 로 수동 설치하거나 `packages.txt`에서 `?` 접두사를 제거한 뒤 다시 빌드하세요.

> 🐳 **Docker 저장소 드라이버 기본값:** 라이브 ISO 루트 파일시스템은 읽기 전용
> SquashFS 위에 overlay로 구성되기 때문에, Docker가 기본 overlay2 드라이버를 검사할 때
> "mapping" 오류가 발생할 수 있습니다. 이를 방지하기 위해 `fuse-overlayfs` 패키지를 함께
> 설치하고 `/etc/docker/daemon.json`을 `fuse-overlayfs` 드라이버로 초기화하도록 변경했습니다.
> 디스크에 설치한 뒤 overlay2로 되돌리고 싶다면 해당 파일을 수정하거나 삭제한 뒤
> `sudo systemctl restart docker`를 실행하면 됩니다.

> 🚧 **QEMU 세그멘테이션 폴트 대응:** 교차 아키텍처 빌드에서 `QEMU internal SIGSEGV`
> 등의 메시지가 뜬 뒤 `apt-get: No such file or directory`가 이어진다면, 두 번째
> debootstrap 단계가 정상적으로 종료되지 않은 상태입니다. 스크립트가 자동으로
> 중단되며 `work/debootstrap.log`에 로그를 남기니 QEMU/ binfmt 설정을 재확인하거나
> 동일 아키텍처 호스트에서 다시 시도하세요.

> 🛠️ **패키지 설정 실패 대응:** `Failure while configuring required packages` 같은
> 메시지가 출력되면 debootstrap 두 번째 단계에서 기본 패키지 설정이 멈춘
> 것입니다. 스크립트가 `/proc`, `/sys`, `/dev` 등을 자동 마운트하고 실패 시
<<<<<<< HEAD
> `work/debootstrap.log`를 보존하므로, 로그를 확인한 뒤 필요하다면
> `--clean-work` 옵션으로 완전 초기화하여 다시 시도할 수 있습니다.
=======
> `work/debootstrap.log`를 보존하므로, 로그를 확인하거나 `--keep-work`로 다시
>>>>>>> 66b3f114
> 실행해 문제 패키지를 진단하세요.

Refer to `build/ubuntu-ainux/README.md` for prerequisites and customization
options, including the new scheduling/packet-management blueprints seeded into
the live image.

### 라이브 세션 로그인 정보

ISO를 부팅하면 콘솔 `tty1` 세션이 자동으로 `ainux` 사용자로 로그인됩니다.
그래픽 로그인 매니저나 추가 TTY에서 수동으로 로그인해야 할 때를 대비해
기본 자격 증명은 다음과 같습니다.

- 사용자 이름: `ainux`
- 비밀번호: `ainuxos8`

설치 후에는 `passwd` 명령으로 비밀번호를 즉시 변경하거나, 별도의 사용자
계정을 생성해 사용하는 것을 권장합니다.

## Configuring GPT access

The repository ships with a reusable CLI (`ainux-client`, with a backwards-
compatible `ainux-ai-chat` alias) and Python module (`ainux_ai`) that connect to
GPT-style APIs. Configure a provider once and both the live ISO and host
tooling can reuse the credentials:

```bash
# Configure an OpenAI account and make it the default provider
./ainux-client configure --api-key sk-... --default

# Update or rotate the API key later without changing other settings
./ainux-client set-key --api-key sk-new-...

# Send a quick prompt
./ainux-client chat --message "Ainux에 대해 한 문장으로 요약해줘"

# Use environment variables for ephemeral sessions
AINUX_GPT_API_KEY=sk-... AINUX_GPT_MODEL=gpt-4o-mini ./ainux-client chat --message "hello"
```

리포지토리 루트에서 실행하면 `./ainux-client` 스크립트가 바로 동작하며,
원한다면 `$PATH`에 추가하거나 심볼릭 링크를 만들어 시스템 전역에서
동일한 명령으로 사용할 수 있습니다. 기존 `python -m ainux_ai` 호출 방식도
호환성을 위해 그대로 유지됩니다.

Inside the live ISO the `ainux` user can run `ainux-client chat --interactive`
to hold multi-turn conversations, switch between multiple saved providers, and
log transcripts for auditing (the legacy `ainux-ai-chat` alias still works).
`ainux-client` is installed at `/usr/local/bin` and the build also places a
`~/ainux-client` symlink, so both `ainux-client` and `./ainux-client` work out of
the box in the live session.

## 데스크톱 경험

- ISO에는 이제 `ubuntu-desktop-minimal` 기반의 GNOME 환경이 포함되어 있어 바로 GUI로
  부팅할 수 있습니다. GDM은 `ainux` 사용자를 자동 로그인시키고, 세션 시작과 함께
  Ainux Studio(자연어 오케스트레이션 UI)를 실행합니다.
- `/etc/os-release`, `/etc/issue`, 기본 호스트네임, MOTD를 비롯한 텍스트 자산이 모두
  Ainux 브랜딩으로 업데이트되었으므로, 콘솔 프롬프트도 `ainux@ainux` 형태로 표시됩니다.
- GNOME 배경/잠금 화면은 `/usr/share/backgrounds/ainux/`에 설치된 로고·펭귄 이미지를
  사용하며, 동일 이미지를 아이콘 테마에도 배포하여 앱 런처 및 즐겨찾기에 적용했습니다.
- 리포지토리 루트의 `folder/ainux.png`, `folder/ainux_penguin.png` 파일을 추가하면 해당
  이미지를 자동 반영하고, 파일이 없을 경우 파이썬 패키지에 내장된 기본 아트워크가
  사용됩니다.
- 전원 관리 기본값은 라이브 세션 데모를 돕기 위해 절전 기능을 꺼 둔 상태이며, 즐겨찾기
  앱은 Firefox, GNOME Terminal, Ainux Studio로 초기화되어 있습니다.

## 자연어 오케스트레이션 사용하기

`ainux-client orchestrate` 서브커맨드는 자연어 요청을 인텐트 → 실행 계획 →
안전성 검토 → (선택적) 실행 단계로 이어지는 파이프라인에 연결합니다. GPT
제공자를 설정하면 모델이 계획을 도와주고, 제공자가 없거나 `--offline`
플래그를 사용하면 휴리스틱 모드로 동작합니다.

```bash
# GPT 제공자를 활용하여 GPU 드라이버 갱신 계획을 생성하고 드라이런합니다.
./ainux-client orchestrate "CUDA랑 GPU 드라이버 최신 버전으로 맞춰줘" --dry-run

# 컨텍스트 JSON을 전달하여 유지보수 대상 정보를 함께 넘길 수도 있습니다.
./ainux-client orchestrate "금요일 21시에 추론 서버 네트워크 점검 예약해줘" \
  --context maint_window.json
```

명령어는 인텐트, 단계별 계획, 안전성 경고, 실행 로그를 콘솔에 요약하며
`--json` 플래그로 구조화된 출력을 받을 수 있습니다. 기본 레지스트리는
드라이런/청사진 기록 중심으로 구성되어 있으므로 실제 인프라 자동화에
맞게 커스텀 기능을 확장할 수 있습니다.

## 컨텍스트 패브릭 활용하기

`ainux-client context` 서브커맨드는 파일, 설정, 이벤트를 지식 그래프와
이벤트 버스로 수집하여 오케스트레이터가 참조할 수 있는 공통 상태를
만듭니다. CLI에서 즉시 스냅샷을 살펴보고 새로운 정보를 주입할 수
있습니다.

```bash
# 설계 문서를 그래프에 등록하고 태그를 달기
./ainux-client context ingest-file docs/ai_friendly_os_design.md \
  --label "Architecture spec" --tag design --tag docs

# 오케스트레이터 기본 모드를 설정 스코프에 기록
./ainux-client context ingest-setting orchestrator.mode assist --scope user

# 유지보수 이벤트를 남기고 최근 상태를 확인
./ainux-client context record-event maintenance.started \
  --data '{"target": "gpu-fleet"}'
./ainux-client context snapshot --limit-events 5

# 자연어 오케스트레이션에 컨텍스트 패브릭 스냅샷을 병합
./ainux-client orchestrate "토요일 02시에 GPU 점검 예약" --use-fabric
```

스냅샷은 `~/.config/ainux/context_fabric.json`에 저장되며, `--fabric-path`
옵션으로 경로를 재정의할 수 있습니다. 오케스트레이터는 `--use-fabric`
또는 사용자 지정 경로가 지정되면 요청/계획/실행 결과를 자동으로 이벤트로
기록합니다.

## 지능형 하드웨어 자동화

`ainux_ai.hardware` 패키지와 `ainux-client hardware` 서브커맨드는 드라이버·
펌웨어 카탈로그, 의존성 그래프, 텔레메트리 수집을 하나로 묶어 GPU/가속기
자동화를 실행합니다. 컨텍스트 패브릭을 사용하면 스캔과 실행 로그가 자동으로
지식 그래프와 이벤트 버스에 기록됩니다.

```bash
# 현재 시스템 하드웨어를 스캔하고 카탈로그에 저장
./ainux-client hardware scan

# 드라이버/펌웨어 블루프린트 확인 및 추가
./ainux-client hardware catalog show
./ainux-client hardware catalog add-driver nvidia-driver 535 --package nvidia-driver-535 \
  --package nvidia-dkms-535 --module nvidia --vendor nvidia --supports 10de:1eb8

# 감지된 컴포넌트를 기준으로 설치 계획 생성 (JSON 출력)
./ainux-client hardware plan --json

# 텔레메트리 스냅샷을 3회 수집하고 패브릭 이벤트로 남기기
./ainux-client hardware telemetry --samples 3 --interval 2
```

`--catalog-path`로 카탈로그 저장 위치를, `--fabric-path`로 패브릭 경로를
재정의할 수 있으며, `--no-fabric`을 지정하면 이벤트 로깅 없이 독립적으로
동작합니다. `hardware plan --apply`는 생성된 단계를 실제로 실행하며,
`--dry-run`과 함께 사용하면 명령어만 미리 확인할 수 있습니다.

## 인프라 스케줄링 & 네트워크 오케스트레이션

새로 추가된 `scheduler`, `network`, `cluster` 서브커맨드는 유지보수 윈도우,
배치 작업, 네트워크 정책, 클러스터 헬스를 하나의 도메인 명령 표면으로
제공합니다. 라이브 ISO에서는 `ainux-scheduler`, `ainux-network-orchestrator`,
`ainux-cluster-health` 래퍼가 각각 `ainux-client` CLI를 호출합니다 (`ainux-ai-chat`
별칭 유지).

```bash
# 사용 가능한 Ansible 블루프린트 나열 및 실행 (드라이런)
./ainux-client scheduler list --json
./ainux-client scheduler run maintenance/restart_gpu --dry-run --extra window=nightly

# SLURM 배치 작업 제출/조회/취소 + 정비 윈도우 관리
./ainux-client scheduler job -- --wrap="bash run-smoke-tests.sh" --dry-run
./ainux-client scheduler status --json
./ainux-client scheduler window create nightly-maint --duration 90 --target node-a --target node-b

# 네트워크 프로파일 저장 및 적용 (QoS/Firewall/VLAN 포함)
./ainux-client network save edge-qos --interface eno1 --qos eno1:2000 --firewall 'add rule inet filter forward drop'
./ainux-client network apply edge-qos --dry-run
./ainux-client network qos eno2:500 --dry-run

# 클러스터 헬스 스냅샷 또는 주기적 모니터링
./ainux-client cluster snapshot --json
./ainux-client cluster watch --interval 30 --limit 3
```

스케줄러 서비스는 컨텍스트 패브릭과 연동해 정비 윈도우 및 작업 이벤트를
기록하며, `scheduler targets` 명령으로 패브릭/윈도우에 등록된 호스트를 빠르게
확인할 수 있습니다. 네트워크 서비스는 QoS·VLAN 정의를 JSON에 저장하고,
`--dry-run`으로 명령 계획만 출력한 뒤 검증할 수도 있습니다.

## 브라우저 오케스트레이션 스튜디오

터미널만으로는 자연어 흐름과 실행 로그를 한눈에 보기 어렵기 때문에,
`ainux_ai.ui` 패키지는 글래스모피즘 테마의 웹 UI를 제공합니다. 0.8 릴리스
에서는 정사각형 Ainux 로고와 펭귄 마스코트를 애플리케이션과 데스크톱 환경에 내장(base64)
해 기본 브랜드 경험을 제공합니다. 저장소에는 바이너리 자산을 포함하지
않으므로, 필요하다면 루트 `folder/` 디렉터리에 동일한 파일명(`ainux.png`,
`ainux_penguin.png`)으로 로컬 이미지를 두면 빌드 스크립트가 ISO에 포함시켜
배경화면·아이콘·GDM 로그인 화면까지 한 번에 교체합니다. ISO 부팅 후
`/usr/share/ainux/branding`에 PNG를 배치해도 즉시 동일한 효과를 얻을 수
있습니다. 로컬 서버를 띄우면 브라우저 상단에서
로고가 은은하게 반복되며, 펭귄 캐릭터가 타임라인 패널과
실행 로그 카드로 이어지는 경험을 시각적으로 안내합니다. 좌측 패널은 대화형
자연어 타임라인을, 우측 패널은 계획·명령 로그·컨텍스트 패브릭 메타데이터를
실시간으로 갱신합니다.

```bash
# 기본 설정: 드라이런 모드 + 컨텍스트 패브릭 활성화
./ainux-client ui

# GPU 작업을 즉시 실행하고 싶다면 --execute를 명시
./ainux-client ui --execute --provider openai

# 서버 환경에서 브라우저 없이 띄우고 싶다면 --no-browser 사용
./ainux-client ui --host 0.0.0.0 --port 9000 --no-browser
```

UI 내 토글을 통해 드라이런/실행, 오프라인 모드, 컨텍스트 패브릭 사용 여부를
즉시 바꿀 수 있으며, 프롬프트 제출 시 오케스트레이터 결과와 계획 단계, 실행
출력, 최신 패브릭 이벤트가 카드 형태로 정리됩니다. 헤더의 브랜드 배지는
현재 제공자·실행 모드를 뱃지 형태로 보여주고, 하단 히어로 배경은
`/usr/share/ainux/branding` 이미지를 직접 사용하므로 로컬 `folder/`
자산만 교체해도 곧바로 바뀝니다. GPT 제공자가 설정되지 않았거나
오류가 발생하면 경고 배지가 표시되고 휴리스틱 모드로 자동 폴백합니다.

## Current Status

Ainux is presently a concept prototype: the repository contains architecture
documentation plus tooling to assemble an Ubuntu-based ISO with automation
helpers preinstalled. The GPT connector, orchestration runtime, and context
fabric deliver an initial natural-language → plan → execution loop that can
operate with or without model assistance. The infrastructure scheduler,
network orchestrator, and cluster telemetry commands now persist state into the
context fabric and ship alongside lightweight ISO wrappers. Governance and
security controls (fine-grained permissions, policy engine, audit trail), the
plugin SDK, and the automation marketplace outlined in the design guide remain
future milestones.

## VM 실행 & 기능 체크리스트

가상 머신(VM) 환경에서도 Ainux ISO를 그대로 부팅해 사용할 수 있도록 모든
자동화 도구와 UI 서버는 사용자 공간에서 동작하며, 하드웨어 자동화 모듈은
실제 장치가 없을 경우 자동으로 시뮬레이션/드라이런 모드로 전환됩니다. 즉,
VM에서는 다음과 같은 특징을 기대할 수 있습니다.

- **ISO 부팅** – `build/ubuntu-ainux/build.sh`로 생성한 이미지를 VirtualBox,
  VMware, QEMU 등에서 바로 부팅할 수 있으며, 사용자 기본 계정(`ainux`)에
  CLI와 UI가 사전 설정되어 있습니다.
- **GPT & 오케스트레이션** – API 키를 설정하면 자연어 오케스트레이션,
  컨텍스트 패브릭, 하드웨어/네트워크/스케줄링 명령이 모두 동일하게 동작하고,
  키를 설정하지 않으면 휴리스틱 모드로 안전하게 폴백합니다.
- **네트워크 즉시 연결** – Netplan 기본 렌더러를 NetworkManager로 설정하고
  `open-vm-tools-desktop`를 번들링하여 VMware·VirtualBox 등에서 DHCP가 곧바로
  동작합니다. 네트워크가 비활성화된 경우 `sudo systemctl restart NetworkManager`
  혹은 VM 네트워크 어댑터 재연결만으로 복구됩니다.
- **하드웨어 자동화** – VM에서는 PCI/센서 정보가 제한되므로 스캔 결과가
  비어 있을 수 있지만, 카탈로그 관리·의존성 계산·텔레메트리 수집은
  시뮬레이션 데이터로 수행되어 워크플로우를 검증할 수 있습니다.
- **브라우저 스튜디오** – `./ainux-client ui --host 0.0.0.0`를 실행하면
  VM 내부 브라우저 혹은 포트 포워딩을 통해 호스트 브라우저에서 동일한 UI를
  사용할 수 있습니다.
- **USB 안정화 & 호스트명 유지** – 커널 부팅 파라미터에 `usbcore.autosuspend=-1`
  을 추가하여 VMware에서 보고된 `usb 2-1` 오류를 억제하고, 전용 systemd
  서비스가 부팅 때마다 호스트명을 `ainux`로 재설정해 쉘 프롬프트와 GDM
  배너가 항상 Ainux 브랜드로 표시됩니다.

현재 저장소는 요청하신 자동화 기능(자연어 오케스트레이션, 컨텍스트 패브릭,
지능형 하드웨어 자동화, 스케줄러/네트워크/클러스터 명령, 브랜드 UI)을 모두
포함합니다. 다만 초기 설계에서 후속 과제로 분류한 **거버넌스·보안 체계, SDK,
마켓플레이스**는 아직 구현되지 않았으며, 문서에도 미래 마일스톤으로 명시되어
있습니다.<|MERGE_RESOLUTION|>--- conflicted
+++ resolved
@@ -1,12 +1,9 @@
 # Ainux
 
-<<<<<<< HEAD
-=======
 <p align='center'>
   <img src='./folder/ainux.png' width="300px" height="300px"/>
 </p>
 
->>>>>>> 66b3f114
 Ainux is an AI-native operating system concept that layers intelligent
 automation and hardware orchestration on top of a familiar Linux user
 experience. This repository now contains both the high-level architecture
@@ -48,13 +45,9 @@
 > `AINUX_ALLOW_BUILD=1` is present. When set correctly you will see progress
 > messages such as `[bootstrap]`, `[overlay]`, and `[live]`. If the build later
 > halts, review `/tmp/ainux-build.log` (created automatically) for the failing
-<<<<<<< HEAD
 > command or inspect the preserved `work/` directory (kept by default). Use
 > `--clean-work` when you want to discard previous bootstrap artefacts and
 > start fresh.
-=======
-> command or rerun with `--keep-work` to inspect the generated chroot.
->>>>>>> 66b3f114
 
 빌드가 성공하면 ISO는 항상 리포지토리 최상위의 `output/` 디렉터리에
 `ainux-<release>-<arch>.iso` 이름으로 저장됩니다(예: `output/ainux-jammy-amd64.iso`).
@@ -67,7 +60,6 @@
 > 디스크로 옮기거나 `--output` 옵션으로 충분한 공간이 있는 위치를 지정한 뒤 다시
 > 실행하세요.
 
-<<<<<<< HEAD
 > ♻️ **재시도 가속화:** `build.sh`는 각 주요 단계를 기록해 두었다가 동일한
 > 릴리스·아키텍처·패키지 구성이 감지되면 debootstrap과 대규모 패키지 설치를 다시
 > 수행하지 않고 건너뜁니다. ISO 조립 단계에서만 실패했다면, 공간을 확보한 뒤
@@ -75,8 +67,6 @@
 > 필요할 때는 `--clean-work`를 지정하거나 `build/ubuntu-ainux/work/`를 수동으로
 > 삭제하세요.
 
-=======
->>>>>>> 66b3f114
 ### 라이브 ISO에서 NVMe/SSD에 설치하기
 
 Ainux ISO는 Ubuntu 라이브 세션과 동일한 방식으로 부팅되지만, 이제 데스크톱과
@@ -179,12 +169,8 @@
 > 🛠️ **패키지 설정 실패 대응:** `Failure while configuring required packages` 같은
 > 메시지가 출력되면 debootstrap 두 번째 단계에서 기본 패키지 설정이 멈춘
 > 것입니다. 스크립트가 `/proc`, `/sys`, `/dev` 등을 자동 마운트하고 실패 시
-<<<<<<< HEAD
 > `work/debootstrap.log`를 보존하므로, 로그를 확인한 뒤 필요하다면
 > `--clean-work` 옵션으로 완전 초기화하여 다시 시도할 수 있습니다.
-=======
-> `work/debootstrap.log`를 보존하므로, 로그를 확인하거나 `--keep-work`로 다시
->>>>>>> 66b3f114
 > 실행해 문제 패키지를 진단하세요.
 
 Refer to `build/ubuntu-ainux/README.md` for prerequisites and customization
