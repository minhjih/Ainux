# Ainux

<<<<<<< HEAD
=======
<p align='center'>
  <img src='./folder/ainux.png' width="300px" height="300px"/>
</p>

>>>>>>> a4b4e913
Ainux is an AI-native operating system concept that layers intelligent
automation and hardware orchestration on top of a familiar Linux user
experience. This repository now contains both the high-level architecture
vision and the initial tooling required to assemble an Ubuntu-based live ISO
that demonstrates those ideas.

## Repository Structure

- `docs/ai_friendly_os_design.md` – Design document outlining the Ainux vision
  and automation architecture.
- `build/ubuntu-ainux/` – Scripts and configuration to generate an Ubuntu
  remix ISO with Ainux defaults baked in, including AI-driven maintenance,
  scheduling, and network automation helpers.
- `ainux_ai/` – Python GPT client, 자연어 오케스트레이터, 컨텍스트 패브릭, 지능형
  하드웨어 자동화 툴킷, 그리고 OpenAI 호환 API와 통신하는 CLI.
- `folder/` – (선택) ISO 빌드 시 반영할 Ainux 로고·펭귄 PNG를 담아두는 디렉터리.
  존재하지 않아도 빌드가 가능하며, 이미지가 없으면 내장 기본 브랜딩이 사용됩니다.

<<<<<<< HEAD
## Ainux AI 기능 개요

Ainux ISO/툴킷에는 "Ainux AI"라 부르는 자연어 기반 자동화 스택이 함께
포함되어 있습니다. 아래 표는 각 구성 요소가 어떤 문제를 해결하는지
요약합니다.

| 구성 요소 | 역할 | 대표 CLI 명령 |
| --- | --- | --- |
| **자연어 오케스트레이터** | 사용자의 요청을 인텐트 → 실행 계획 → 안전성 검토 → 실행 단계로 파이프라인화합니다. GPT 제공자를 연결하면 고급 계획을 생성하고, 연결하지 않으면 휴리스틱 모드로 작동합니다. | `ainux-client orchestrate` |
| **컨텍스트 패브릭** | 파일, 설정, 이벤트를 지식 그래프와 이벤트 스트림으로 저장하여 AI가 시스템 상태를 이해하도록 돕습니다. 오케스트레이터와 하드웨어/스케줄링 도구가 공통 상태를 공유합니다. | `ainux-client context …` |
| **하드웨어 자동화 서비스** | 장치 인벤토리를 스캔하고 드라이버·펌웨어·의존성을 계산한 뒤 적용/드라이런 계획을 제공합니다. 텔레메트리도 수집하여 패브릭에 기록합니다. | `ainux-client hardware …` |
| **인프라 스케줄러 & 네트워크 오케스트레이터** | 유지보수 윈도우, 배치 작업, 네트워크 QoS/방화벽 정책, 클러스터 상태를 관리합니다. | `ainux-client scheduler …`, `ainux-client network …`, `ainux-client cluster …` |
| **브라우저 오케스트레이션 스튜디오** | 자연어 타임라인, 계획/명령 카드, 패브릭 메타데이터를 시각화한 UI를 제공합니다. ISO에 내장된 브라우저 세션이나 원격 접속으로 사용할 수 있습니다. | `ainux-client ui` |

### 주요 개념 정리

- **컨텍스트 패브릭(Context Fabric)** – Ainux가 이해해야 할 모든 정보를
  하나의 그래프/이벤트 저장소로 묶은 계층입니다. 파일, 설정, 작업 기록,
  하드웨어 스캔 결과 등이 패브릭에 축적되며, 오케스트레이터는 이를 이용해
  계획을 세우고 결과를 다시 기록합니다.
- **드라이런(Dry-run) 모드** – 실제 명령을 실행하지 않고 계획과 예상
  명령만 출력하는 안전 모드입니다. 대부분의 서브커맨드에 `--dry-run`이
  존재하며, UI에서도 토글할 수 있습니다.
- **오프라인 모드** – GPT API를 사용할 수 없는 상황에서 기본 제공
  규칙/휴리스틱으로만 계획을 세우는 모드입니다. `--offline` 플래그 또는
  UI 토글을 사용하며, 컨텍스트 패브릭 데이터는 그대로 활용합니다.
- **실행 계획(Plan)** – 인텐트를 충족하기 위해 필요한 단계 목록입니다.
  각 단계는 실행 가능한 명령, 예상 입력, 안전성 참고 사항을 포함합니다.
- **블루프린트(Blueprint)** – 반복 가능한 작업을 위해 미리 정의한
  자동화 스크립트/프로파일입니다. 예를 들어 GPU 재시작, 네트워크 QoS
  적용, 유지보수 창 예약 같은 작업이 포함됩니다.

### 대표 사용 시나리오

1. **GPT 제공자 연결** – `./ainux-client configure`로 API 키와 모델을 등록합니다.
2. **컨텍스트 수집** – `context ingest-file`/`record-event`로 시스템 상태를
   패브릭에 쌓습니다.
3. **자연어 요청 제출** – `orchestrate` 명령이나 브라우저 스튜디오에서
   작업을 요청합니다.
4. **계획 검토 및 실행** – 드라이런 결과를 확인한 뒤 필요 시 `--execute`
   또는 UI 토글로 실제 명령을 실행합니다.
5. **후속 유지보수** – 하드웨어/스케줄링/네트워크 서브커맨드로 세부
   설정을 조정하고, 변경 내역은 자동으로 패브릭과 이벤트 로그에 남습니다.

=======
>>>>>>> a4b4e913
## Quick Start

To build the prototype ISO **use a dedicated build host or disposable VM**.
The pipeline never "layers" on top of an existing Ubuntu install: it only
assembles a brand-new bootable ISO image inside the repository's `work/`
directory. Running the tooling on a production server may monopolise CPU, RAM,
and disk I/O while chroots and SquashFS images are assembled. The script now
requires an explicit opt-in via `AINUX_ALLOW_BUILD=1` so accidental executions
are blocked by default. If the process appears to stop immediately, double-
check that the environment variable was exported on the same command line.

To continue once you are in a safe environment:

```bash
git clone https://github.com/<your-org>/Ainux.git
cd Ainux/build/ubuntu-ainux
sudo AINUX_ALLOW_BUILD=1 ./build.sh --release jammy --arch amd64
```

> ℹ️ **Troubleshooting:** The safety gate aborts early unless
> `AINUX_ALLOW_BUILD=1` is present. When set correctly you will see progress
> messages such as `[bootstrap]`, `[overlay]`, and `[live]`. If the build later
> halts, review `/tmp/ainux-build.log` (created automatically) for the failing
<<<<<<< HEAD
> command or inspect the preserved `work/` directory (kept by default). Use
> `--clean-work` when you want to discard previous bootstrap artefacts and
> start fresh.
=======
> command or rerun with `--keep-work` to inspect the generated chroot.
>>>>>>> a4b4e913

빌드가 성공하면 ISO는 항상 리포지토리 최상위의 `output/` 디렉터리에
`ainux-<release>-<arch>.iso` 이름으로 저장됩니다(예: `output/ainux-jammy-amd64.iso`).
별도의 경로로 내보내고 싶다면 `--output` 플래그를 지정하면 됩니다.

<<<<<<< HEAD
> 💾 **디스크 여유 공간 확인:** ISO 조립 단계에서 `xorriso -print-size`를 먼저
> 호출해 실제 ISO가 차지할 예상 용량을 계산한 뒤, 출력 디렉터리의 가용 공간과
> 100MiB 안전 버퍼를 비교합니다. 여유 공간이 부족하면 스크립트가 즉시 종료하면서
> 필요한 용량과 현재 남은 용량을 안내합니다. 오류가 발생했다면 저장소를 다른
> 디스크로 옮기거나 `--output` 옵션으로 충분한 공간이 있는 위치를 지정한 뒤 다시
> 실행하세요.

> ♻️ **재시도 가속화:** `build.sh`는 각 주요 단계를 기록해 두었다가 동일한
> 릴리스·아키텍처·패키지 구성이 감지되면 debootstrap과 대규모 패키지 설치를 다시
> 수행하지 않고 건너뜁니다. ISO 조립 단계에서만 실패했다면, 공간을 확보한 뒤
> 다시 실행해도 앞선 부트스트랩 결과를 그대로 재사용합니다. 완전 초기화가
> 필요할 때는 `--clean-work`를 지정하거나 `build/ubuntu-ainux/work/`를 수동으로
> 삭제하세요.
=======
> 💾 **디스크 여유 공간 확인:** ISO 조립 단계에서 출력 디렉터리의 가용 용량을
> 미리 검사합니다. 스테이징된 SquashFS/EFI 파일과 여유 버퍼(약 5% + 100MiB)를
> 저장할 공간이 부족하면 스크립트가 즉시 종료하면서 필요한 용량과 현재 남은
> 용량을 안내합니다. 오류가 발생했다면 저장소를 다른 디스크로 옮기거나
> `--output` 옵션으로 충분한 공간이 있는 위치를 지정한 뒤 다시 실행하세요.
>>>>>>> a4b4e913

### 라이브 ISO에서 NVMe/SSD에 설치하기

Ainux ISO는 Ubuntu 라이브 세션과 동일한 방식으로 부팅되지만, 이제 데스크톱과
활동 개요에 **Install Ainux** 런처가 함께 배포됩니다. 이 설치 프로그램은
`ubiquity` 프론트엔드를 사용하여 원하는 NVMe/SSD/HDD 파티션에 Ainux를
설치합니다.

1. ISO를 부팅하면 `ainux` 사용자로 자동 로그인됩니다.
2. 바탕화면이나 활동 개요에서 **Install Ainux** 아이콘을 실행합니다.
3. 한국어/영어 등 언어와 키보드, 디스크 파티션을 선택해 설치를 완료합니다.
4. 설치가 끝나면 매체를 제거한 뒤 재부팅하면 NVMe/SSD에서 `ainux`가 직접 부팅됩니다.

터미널에서 설치하고 싶다면 다음 명령을 실행할 수 있습니다.

```bash
/usr/local/bin/ainux-install
```

일반 사용자로 실행하면 `pkexec`가 자동으로 관리자 권한을 요청하며, 기존 Ubuntu
설치 프로그램과 동일한 마법사가 나타납니다. 설치 완료 후에는 `ainux` 계정이 그대로
생성되고, 브랜드화된 GNOME 데스크톱이 NVMe/SSD의 기본 루트 파일시스템으로 구성됩니다.

### NVMe/가상 디스크용 RAW 이미지 생성

ISO는 언제나 "광학" 장치(가상 CD/DVD)로 인식되므로, 하드 디스크에 직접 설치한
뒤에도 USB/ISO 부팅처럼 보일 수 있습니다. 이러한 경우를 대비해 `build.sh`에는
필요한 경우에만 사용하는 `--disk-image` 옵션이 준비되어 있습니다. 기본 설정에서는
추가 디스크 이미지를 생성하지 않으므로 여유 공간이 부족한 시스템에서도 ISO 빌드만
진행할 수 있습니다. RAW 이미지를 함께 만들고 싶다면 다음과 같이 실행하세요.

```bash
sudo AINUX_ALLOW_BUILD=1 ./build.sh \
  --release jammy --arch amd64 \
  --output ~/ainux-jammy.iso \
  --disk-image ~/ainux-jammy.img \
  --disk-size 16G
```

- `.iso`는 계속해서 라이브 세션·설치 매체로 활용할 수 있고,
- `.img`는 `qemu-img convert`, `dd`, `virt-install --disk`, VMware/VirtualBox의
  가상 NVMe 디스크 등에 그대로 연결하면 됩니다.

RAW 이미지는 GPT 파티션(512MiB EFI + 나머지 루트), `UUID` 기반 `fstab`, GRUB EFI/BIOS
부트로더를 포함하도록 자동 구성되므로, VM이나 실제 NVMe 장치에 배포하면 바로
내장 디스크에서 부팅됩니다.

> 🧠 **Cross-architecture builds:** When the host CPU architecture (e.g. `amd64`)
> differs from the target passed via `--arch` (e.g. `arm64`), install
> `qemu-user-static` and `binfmt-support` in addition to the standard ISO tools.
> The script now detects the mismatch automatically, runs debootstrap in
> `--foreign` mode, and executes the second stage inside the chroot using the
> appropriate QEMU static binary. Without those packages debootstrap will fail
> with errors such as `Failure trying to run: chroot ... /bin/true`.

<<<<<<< HEAD
> 🌐 **arm64 미러 기본값 & 폴백:** `arm64`(또는 기타 ARM 타깃)으로 빌드하면 먼저
> `http://ports.ubuntu.com/ubuntu-ports`가 사용되지만, 네트워크 오류나 타임아웃이 발생하면
> `ftp.kaist.ac.kr/ubuntu-ports`, `mirror.kakao.com/ubuntu-ports`, `ftp.harukasan.org/ubuntu-ports`
> 순으로 자동 재시도합니다. 기본 미러가 성공한 뒤에도 후보 목록이 `/etc/apt/ainux-mirrors`
> 에 저장되고, 빌더가 배치한 APT 헬퍼(`ainux_apt_failover`)가 패키지 설치마다 동일한 순서로
> 미러를 교체하며 재시도하므로 `gnome-control-center-data`처럼 큰 패키지가 특정 미러에서
> 계속 타임아웃이 나도 다음 후보로 자동 이동합니다. 직접 미러를 고정하고 싶다면 `--mirror`
> 옵션을 사용하세요.

> ♻️ **네트워크 타임아웃 자동 재시도:** `build.sh`가 chroot 내부에 `Acquire::Retries`와
> `Acquire::http::Timeout` 설정을 포함한 APT 구성 파일을 배치하므로, 일시적인 연결 끊김이나
> 느린 응답이 있더라도 패키지 다운로드를 여러 번 재시도합니다. IPv6 연결이 불안정한 환경을
> 대비해 `ForceIPv4` 옵션도 기본 활성화되어 있습니다.

> 🔁 **APT 미러 폴백 헬퍼:** `configure_apt` 단계에서 `/usr/local/lib/ainux/apt-failover.sh`
> 가 배치되고, `install_packages.sh` 및 라이브 부트 준비 과정이 이 스크립트를 사용하여
> 패키지 설치가 실패할 때마다 다음 미러로 자동 전환합니다. 네트워크가 순간적으로 끊기거나
> 특정 미러가 느릴 때 `Connection timed out` 오류로 빌드가 중단되던 문제를 예방합니다.
=======
> 🌐 **arm64 미러 기본값:** `arm64` (또는 기타 ARM 타깃)으로 빌드하면 스크립트가 자동으로
> `http://ports.ubuntu.com/ubuntu-ports` 미러를 선택합니다. 아시아(특히 한국) 지역에서는
> 이 포트 미러가 가장 안정적으로 패키지를 내려받으므로 별도 설정 없이도 빠르게 빌드할 수
> 있습니다. 다른 거울을 사용하려면 `--mirror` 옵션으로 URL을 명시하세요.
>>>>>>> a4b4e913

> 📡 **DNS 확인:** chroot 내부에서 패키지를 내려받을 때 호스트의 `/etc/resolv.conf`를
> 그대로 복사하여 사용합니다. 만약 호스트가 커스텀 DNS를 쓰거나 VPN/프록시 환경에 있다면
> 해당 설정이 올바르게 `/etc/resolv.conf`에 반영되어 있어야 하며, 파일이 비어 있거나
> 접근할 수 없으면 `Temporary failure resolving ...` 오류가 발생할 수 있습니다.

> 🎯 **GPU 패키지 가용성:** 기본 `packages.txt`에 포함된 NVIDIA 드라이버, CUDA, 컨테이너
> 툴킷은 `?` 접두사로 표시되어 있어, 해당 패키지를 제공하지 않는 아키텍처/미러에서도
> 빌드가 중단되지 않고 자동으로 건너뜁니다. GPU가 없는 노트북이나 ARM 포트 미러에서도
> 안심하고 ISO를 생성할 수 있습니다.

> 🧩 **커널 헤더 확보:** DKMS 기반 드라이버(예: NVIDIA)는 빌드 과정에서 현재 커널의
> 헤더가 필요합니다. `packages.txt`에 `linux-generic` 메타 패키지를 포함해 항상 최신
> 커널 이미지와 헤더가 함께 설치되도록 했으므로, `cleaning build area...(bad exit status: 2)`와
> 같은 헤더 누락 오류 없이 모듈이 컴파일됩니다.

> 🪄 **라이브 부팅 보조 패키지:** 일부 지역 미러(특히 ARM 전용 ports 미러)는 `lupin-casper`
> 패키지를 제공하지 않습니다. `build.sh`는 이 패키지를 옵션으로 간주하여 존재할 때만 설치를
> 시도하며, 찾을 수 없으면 경고를 남기고 계속 진행합니다. `lupin-casper`가 필요한 환경이라면
> 해당 패키지를 제공하는 미러를 선택하거나 ISO 부팅 후 수동으로 설치하세요.

> 🔐 **가상 머신에서의 iptables 경고:** 일부 하이퍼바이저나 경량 커널은 `iptables`
> 백엔드를 제공하지 않아 `iptables-persistent` 패키지가 설정 단계에서 경고 창을
> 띄우기도 합니다. 지금은 이 패키지를 `?iptables-persistent`로 표시하여 선택적 설치로
> 전환했으므로, 미러에 패키지가 없거나 VM에서 모듈이 비활성화되어도 빌드가 중단되지
> 않습니다. 방화벽 규칙을 활용하려면 ISO 부팅 후 `sudo apt-get install iptables-persistent`
> 로 수동 설치하거나 `packages.txt`에서 `?` 접두사를 제거한 뒤 다시 빌드하세요.

> 🐳 **Docker 저장소 드라이버 기본값:** 라이브 ISO 루트 파일시스템은 읽기 전용
> SquashFS 위에 overlay로 구성되기 때문에, Docker가 기본 overlay2 드라이버를 검사할 때
> "mapping" 오류가 발생할 수 있습니다. 이를 방지하기 위해 `fuse-overlayfs` 패키지를 함께
> 설치하고 `/etc/docker/daemon.json`을 `fuse-overlayfs` 드라이버로 초기화하도록 변경했습니다.
> 디스크에 설치한 뒤 overlay2로 되돌리고 싶다면 해당 파일을 수정하거나 삭제한 뒤
> `sudo systemctl restart docker`를 실행하면 됩니다.

> 🚧 **QEMU 세그멘테이션 폴트 대응:** 교차 아키텍처 빌드에서 `QEMU internal SIGSEGV`
> 등의 메시지가 뜬 뒤 `apt-get: No such file or directory`가 이어진다면, 두 번째
> debootstrap 단계가 정상적으로 종료되지 않은 상태입니다. 스크립트가 자동으로
> 중단되며 `work/debootstrap.log`에 로그를 남기니 QEMU/ binfmt 설정을 재확인하거나
> 동일 아키텍처 호스트에서 다시 시도하세요.

> 🛠️ **패키지 설정 실패 대응:** `Failure while configuring required packages` 같은
> 메시지가 출력되면 debootstrap 두 번째 단계에서 기본 패키지 설정이 멈춘
> 것입니다. 스크립트가 `/proc`, `/sys`, `/dev` 등을 자동 마운트하고 실패 시
<<<<<<< HEAD
> `work/debootstrap.log`를 보존하므로, 로그를 확인한 뒤 필요하다면
> `--clean-work` 옵션으로 완전 초기화하여 다시 시도할 수 있습니다.
=======
> `work/debootstrap.log`를 보존하므로, 로그를 확인하거나 `--keep-work`로 다시
>>>>>>> a4b4e913
> 실행해 문제 패키지를 진단하세요.

Refer to `build/ubuntu-ainux/README.md` for prerequisites and customization
options, including the new scheduling/packet-management blueprints seeded into
the live image.

### 라이브 세션 로그인 정보

ISO를 부팅하면 콘솔 `tty1` 세션이 자동으로 `ainux` 사용자로 로그인됩니다.
그래픽 로그인 매니저나 추가 TTY에서 수동으로 로그인해야 할 때를 대비해
기본 자격 증명은 다음과 같습니다.

- 사용자 이름: `ainux`
- 비밀번호: `ainuxos8`

설치 후에는 `passwd` 명령으로 비밀번호를 즉시 변경하거나, 별도의 사용자
계정을 생성해 사용하는 것을 권장합니다.

## Configuring GPT access

The repository ships with a reusable CLI (`ainux-client`, with a backwards-
compatible `ainux-ai-chat` alias) and Python module (`ainux_ai`) that connect to
GPT-style APIs. Configure a provider once and both the live ISO and host
tooling can reuse the credentials:

```bash
# Configure an OpenAI account and make it the default provider
./ainux-client configure --api-key sk-... --default

# Update or rotate the API key later without changing other settings
./ainux-client set-key --api-key sk-new-...

# Send a quick prompt
./ainux-client chat --message "Ainux에 대해 한 문장으로 요약해줘"

# Use environment variables for ephemeral sessions
AINUX_GPT_API_KEY=sk-... AINUX_GPT_MODEL=gpt-4o-mini ./ainux-client chat --message "hello"
```

리포지토리 루트에서 실행하면 `./ainux-client` 스크립트가 바로 동작하며,
원한다면 `$PATH`에 추가하거나 심볼릭 링크를 만들어 시스템 전역에서
동일한 명령으로 사용할 수 있습니다. 기존 `python -m ainux_ai` 호출 방식도
호환성을 위해 그대로 유지됩니다.

Inside the live ISO the `ainux` user can run `ainux-client chat --interactive`
to hold multi-turn conversations, switch between multiple saved providers, and
log transcripts for auditing (the legacy `ainux-ai-chat` alias still works).
`ainux-client` is installed at `/usr/local/bin` and the build also places a
`~/ainux-client` symlink, so both `ainux-client` and `./ainux-client` work out of
the box in the live session.

## 데스크톱 경험

- ISO에는 이제 `ubuntu-desktop-minimal` 기반의 GNOME 환경이 포함되어 있어 바로 GUI로
  부팅할 수 있습니다. GDM은 `ainux` 사용자를 자동 로그인시키고, 세션 시작과 함께
  Ainux Studio(자연어 오케스트레이션 UI)를 실행합니다.
- `/etc/os-release`, `/etc/issue`, 기본 호스트네임, MOTD를 비롯한 텍스트 자산이 모두
  Ainux 브랜딩으로 업데이트되었으므로, 콘솔 프롬프트도 `ainux@ainux` 형태로 표시됩니다.
- GNOME 배경/잠금 화면은 `/usr/share/backgrounds/ainux/`에 설치된 로고·펭귄 이미지를
  사용하며, 동일 이미지를 아이콘 테마에도 배포하여 앱 런처 및 즐겨찾기에 적용했습니다.
- 리포지토리 루트의 `folder/ainux.png`, `folder/ainux_penguin.png` 파일을 추가하면 해당
  이미지를 자동 반영하고, 파일이 없을 경우 파이썬 패키지에 내장된 기본 아트워크가
  사용됩니다.
- 전원 관리 기본값은 라이브 세션 데모를 돕기 위해 절전 기능을 꺼 둔 상태이며, 즐겨찾기
  앱은 Firefox, GNOME Terminal, Ainux Studio로 초기화되어 있습니다.

## 자연어 오케스트레이션 사용하기

`ainux-client orchestrate` 서브커맨드는 자연어 요청을 인텐트 → 실행 계획 →
안전성 검토 → (선택적) 실행 단계로 이어지는 파이프라인에 연결합니다. GPT
제공자를 설정하면 모델이 계획을 도와주고, 제공자가 없거나 `--offline`
플래그를 사용하면 휴리스틱 모드로 동작합니다.

```bash
# GPT 제공자를 활용하여 GPU 드라이버 갱신 계획을 생성하고 드라이런합니다.
./ainux-client orchestrate "CUDA랑 GPU 드라이버 최신 버전으로 맞춰줘" --dry-run

# 컨텍스트 JSON을 전달하여 유지보수 대상 정보를 함께 넘길 수도 있습니다.
./ainux-client orchestrate "금요일 21시에 추론 서버 네트워크 점검 예약해줘" \
  --context maint_window.json
```

명령어는 인텐트, 단계별 계획, 안전성 경고, 실행 로그를 콘솔에 요약하며
`--json` 플래그로 구조화된 출력을 받을 수 있습니다. 기본 레지스트리는
드라이런/청사진 기록 중심으로 구성되어 있으므로 실제 인프라 자동화에
맞게 커스텀 기능을 확장할 수 있습니다.

## 컨텍스트 패브릭 활용하기

`ainux-client context` 서브커맨드는 파일, 설정, 이벤트를 지식 그래프와
이벤트 버스로 수집하여 오케스트레이터가 참조할 수 있는 공통 상태를
만듭니다. CLI에서 즉시 스냅샷을 살펴보고 새로운 정보를 주입할 수
있습니다.

```bash
# 설계 문서를 그래프에 등록하고 태그를 달기
./ainux-client context ingest-file docs/ai_friendly_os_design.md \
  --label "Architecture spec" --tag design --tag docs

# 오케스트레이터 기본 모드를 설정 스코프에 기록
./ainux-client context ingest-setting orchestrator.mode assist --scope user

# 유지보수 이벤트를 남기고 최근 상태를 확인
./ainux-client context record-event maintenance.started \
  --data '{"target": "gpu-fleet"}'
./ainux-client context snapshot --limit-events 5

# 자연어 오케스트레이션에 컨텍스트 패브릭 스냅샷을 병합
./ainux-client orchestrate "토요일 02시에 GPU 점검 예약" --use-fabric
```

스냅샷은 `~/.config/ainux/context_fabric.json`에 저장되며, `--fabric-path`
옵션으로 경로를 재정의할 수 있습니다. 오케스트레이터는 `--use-fabric`
또는 사용자 지정 경로가 지정되면 요청/계획/실행 결과를 자동으로 이벤트로
기록합니다.

## 지능형 하드웨어 자동화

`ainux_ai.hardware` 패키지와 `ainux-client hardware` 서브커맨드는 드라이버·
펌웨어 카탈로그, 의존성 그래프, 텔레메트리 수집을 하나로 묶어 GPU/가속기
자동화를 실행합니다. 컨텍스트 패브릭을 사용하면 스캔과 실행 로그가 자동으로
지식 그래프와 이벤트 버스에 기록됩니다.

```bash
# 현재 시스템 하드웨어를 스캔하고 카탈로그에 저장
./ainux-client hardware scan

# 드라이버/펌웨어 블루프린트 확인 및 추가
./ainux-client hardware catalog show
./ainux-client hardware catalog add-driver nvidia-driver 535 --package nvidia-driver-535 \
  --package nvidia-dkms-535 --module nvidia --vendor nvidia --supports 10de:1eb8

# 감지된 컴포넌트를 기준으로 설치 계획 생성 (JSON 출력)
./ainux-client hardware plan --json

# 텔레메트리 스냅샷을 3회 수집하고 패브릭 이벤트로 남기기
./ainux-client hardware telemetry --samples 3 --interval 2
```

`--catalog-path`로 카탈로그 저장 위치를, `--fabric-path`로 패브릭 경로를
재정의할 수 있으며, `--no-fabric`을 지정하면 이벤트 로깅 없이 독립적으로
동작합니다. `hardware plan --apply`는 생성된 단계를 실제로 실행하며,
`--dry-run`과 함께 사용하면 명령어만 미리 확인할 수 있습니다.

## 인프라 스케줄링 & 네트워크 오케스트레이션

새로 추가된 `scheduler`, `network`, `cluster` 서브커맨드는 유지보수 윈도우,
배치 작업, 네트워크 정책, 클러스터 헬스를 하나의 도메인 명령 표면으로
제공합니다. 라이브 ISO에서는 `ainux-scheduler`, `ainux-network-orchestrator`,
`ainux-cluster-health` 래퍼가 각각 `ainux-client` CLI를 호출합니다 (`ainux-ai-chat`
별칭 유지).

```bash
# 사용 가능한 Ansible 블루프린트 나열 및 실행 (드라이런)
./ainux-client scheduler list --json
./ainux-client scheduler run maintenance/restart_gpu --dry-run --extra window=nightly

# SLURM 배치 작업 제출/조회/취소 + 정비 윈도우 관리
./ainux-client scheduler job -- --wrap="bash run-smoke-tests.sh" --dry-run
./ainux-client scheduler status --json
./ainux-client scheduler window create nightly-maint --duration 90 --target node-a --target node-b

# 네트워크 프로파일 저장 및 적용 (QoS/Firewall/VLAN 포함)
./ainux-client network save edge-qos --interface eno1 --qos eno1:2000 --firewall 'add rule inet filter forward drop'
./ainux-client network apply edge-qos --dry-run
./ainux-client network qos eno2:500 --dry-run

# 클러스터 헬스 스냅샷 또는 주기적 모니터링
./ainux-client cluster snapshot --json
./ainux-client cluster watch --interval 30 --limit 3
```

스케줄러 서비스는 컨텍스트 패브릭과 연동해 정비 윈도우 및 작업 이벤트를
기록하며, `scheduler targets` 명령으로 패브릭/윈도우에 등록된 호스트를 빠르게
확인할 수 있습니다. 네트워크 서비스는 QoS·VLAN 정의를 JSON에 저장하고,
`--dry-run`으로 명령 계획만 출력한 뒤 검증할 수도 있습니다.

## 브라우저 오케스트레이션 스튜디오

터미널만으로는 자연어 흐름과 실행 로그를 한눈에 보기 어렵기 때문에,
`ainux_ai.ui` 패키지는 글래스모피즘 테마의 웹 UI를 제공합니다. 0.8 릴리스
에서는 정사각형 Ainux 로고와 펭귄 마스코트를 애플리케이션과 데스크톱 환경에 내장(base64)
해 기본 브랜드 경험을 제공합니다. 저장소에는 바이너리 자산을 포함하지
않으므로, 필요하다면 루트 `folder/` 디렉터리에 동일한 파일명(`ainux.png`,
`ainux_penguin.png`)으로 로컬 이미지를 두면 빌드 스크립트가 ISO에 포함시켜
배경화면·아이콘·GDM 로그인 화면까지 한 번에 교체합니다. ISO 부팅 후
`/usr/share/ainux/branding`에 PNG를 배치해도 즉시 동일한 효과를 얻을 수
있습니다. 로컬 서버를 띄우면 브라우저 상단에서
로고가 은은하게 반복되며, 펭귄 캐릭터가 타임라인 패널과
실행 로그 카드로 이어지는 경험을 시각적으로 안내합니다. 좌측 패널은 대화형
자연어 타임라인을, 우측 패널은 계획·명령 로그·컨텍스트 패브릭 메타데이터를
실시간으로 갱신합니다.

```bash
# 기본 설정: 드라이런 모드 + 컨텍스트 패브릭 활성화
./ainux-client ui

# GPU 작업을 즉시 실행하고 싶다면 --execute를 명시
./ainux-client ui --execute --provider openai

# 서버 환경에서 브라우저 없이 띄우고 싶다면 --no-browser 사용
./ainux-client ui --host 0.0.0.0 --port 9000 --no-browser
```

UI 내 토글을 통해 드라이런/실행, 오프라인 모드, 컨텍스트 패브릭 사용 여부를
즉시 바꿀 수 있으며, 프롬프트 제출 시 오케스트레이터 결과와 계획 단계, 실행
출력, 최신 패브릭 이벤트가 카드 형태로 정리됩니다. 헤더의 브랜드 배지는
현재 제공자·실행 모드를 뱃지 형태로 보여주고, 하단 히어로 배경은
`/usr/share/ainux/branding` 이미지를 직접 사용하므로 로컬 `folder/`
자산만 교체해도 곧바로 바뀝니다. GPT 제공자가 설정되지 않았거나
오류가 발생하면 경고 배지가 표시되고 휴리스틱 모드로 자동 폴백합니다.

## Current Status

Ainux is presently a concept prototype: the repository contains architecture
documentation plus tooling to assemble an Ubuntu-based ISO with automation
helpers preinstalled. The GPT connector, orchestration runtime, and context
fabric deliver an initial natural-language → plan → execution loop that can
operate with or without model assistance. The infrastructure scheduler,
network orchestrator, and cluster telemetry commands now persist state into the
context fabric and ship alongside lightweight ISO wrappers. Governance and
security controls (fine-grained permissions, policy engine, audit trail), the
plugin SDK, and the automation marketplace outlined in the design guide remain
future milestones.

## VM 실행 & 기능 체크리스트

가상 머신(VM) 환경에서도 Ainux ISO를 그대로 부팅해 사용할 수 있도록 모든
자동화 도구와 UI 서버는 사용자 공간에서 동작하며, 하드웨어 자동화 모듈은
실제 장치가 없을 경우 자동으로 시뮬레이션/드라이런 모드로 전환됩니다. 즉,
VM에서는 다음과 같은 특징을 기대할 수 있습니다.

- **ISO 부팅** – `build/ubuntu-ainux/build.sh`로 생성한 이미지를 VirtualBox,
  VMware, QEMU 등에서 바로 부팅할 수 있으며, 사용자 기본 계정(`ainux`)에
  CLI와 UI가 사전 설정되어 있습니다.
- **GPT & 오케스트레이션** – API 키를 설정하면 자연어 오케스트레이션,
  컨텍스트 패브릭, 하드웨어/네트워크/스케줄링 명령이 모두 동일하게 동작하고,
  키를 설정하지 않으면 휴리스틱 모드로 안전하게 폴백합니다.
- **네트워크 즉시 연결** – Netplan 기본 렌더러를 NetworkManager로 설정하고
  `open-vm-tools-desktop`를 번들링하여 VMware·VirtualBox 등에서 DHCP가 곧바로
  동작합니다. 네트워크가 비활성화된 경우 `sudo systemctl restart NetworkManager`
  혹은 VM 네트워크 어댑터 재연결만으로 복구됩니다.
- **하드웨어 자동화** – VM에서는 PCI/센서 정보가 제한되므로 스캔 결과가
  비어 있을 수 있지만, 카탈로그 관리·의존성 계산·텔레메트리 수집은
  시뮬레이션 데이터로 수행되어 워크플로우를 검증할 수 있습니다.
- **브라우저 스튜디오** – `./ainux-client ui --host 0.0.0.0`를 실행하면
  VM 내부 브라우저 혹은 포트 포워딩을 통해 호스트 브라우저에서 동일한 UI를
  사용할 수 있습니다.
- **USB 안정화 & 호스트명 유지** – 커널 부팅 파라미터에 `usbcore.autosuspend=-1`
  을 추가하여 VMware에서 보고된 `usb 2-1` 오류를 억제하고, 전용 systemd
  서비스가 부팅 때마다 호스트명을 `ainux`로 재설정해 쉘 프롬프트와 GDM
  배너가 항상 Ainux 브랜드로 표시됩니다.

현재 저장소는 요청하신 자동화 기능(자연어 오케스트레이션, 컨텍스트 패브릭,
지능형 하드웨어 자동화, 스케줄러/네트워크/클러스터 명령, 브랜드 UI)을 모두
포함합니다. 다만 초기 설계에서 후속 과제로 분류한 **거버넌스·보안 체계, SDK,
마켓플레이스**는 아직 구현되지 않았으며, 문서에도 미래 마일스톤으로 명시되어
있습니다.<|MERGE_RESOLUTION|>--- conflicted
+++ resolved
@@ -1,12 +1,9 @@
 # Ainux
 
-<<<<<<< HEAD
-=======
 <p align='center'>
   <img src='./folder/ainux.png' width="300px" height="300px"/>
 </p>
 
->>>>>>> a4b4e913
 Ainux is an AI-native operating system concept that layers intelligent
 automation and hardware orchestration on top of a familiar Linux user
 experience. This repository now contains both the high-level architecture
@@ -25,7 +22,6 @@
 - `folder/` – (선택) ISO 빌드 시 반영할 Ainux 로고·펭귄 PNG를 담아두는 디렉터리.
   존재하지 않아도 빌드가 가능하며, 이미지가 없으면 내장 기본 브랜딩이 사용됩니다.
 
-<<<<<<< HEAD
 ## Ainux AI 기능 개요
 
 Ainux ISO/툴킷에는 "Ainux AI"라 부르는 자연어 기반 자동화 스택이 함께
@@ -70,8 +66,6 @@
 5. **후속 유지보수** – 하드웨어/스케줄링/네트워크 서브커맨드로 세부
    설정을 조정하고, 변경 내역은 자동으로 패브릭과 이벤트 로그에 남습니다.
 
-=======
->>>>>>> a4b4e913
 ## Quick Start
 
 To build the prototype ISO **use a dedicated build host or disposable VM**.
@@ -95,19 +89,14 @@
 > `AINUX_ALLOW_BUILD=1` is present. When set correctly you will see progress
 > messages such as `[bootstrap]`, `[overlay]`, and `[live]`. If the build later
 > halts, review `/tmp/ainux-build.log` (created automatically) for the failing
-<<<<<<< HEAD
 > command or inspect the preserved `work/` directory (kept by default). Use
 > `--clean-work` when you want to discard previous bootstrap artefacts and
 > start fresh.
-=======
-> command or rerun with `--keep-work` to inspect the generated chroot.
->>>>>>> a4b4e913
 
 빌드가 성공하면 ISO는 항상 리포지토리 최상위의 `output/` 디렉터리에
 `ainux-<release>-<arch>.iso` 이름으로 저장됩니다(예: `output/ainux-jammy-amd64.iso`).
 별도의 경로로 내보내고 싶다면 `--output` 플래그를 지정하면 됩니다.
 
-<<<<<<< HEAD
 > 💾 **디스크 여유 공간 확인:** ISO 조립 단계에서 `xorriso -print-size`를 먼저
 > 호출해 실제 ISO가 차지할 예상 용량을 계산한 뒤, 출력 디렉터리의 가용 공간과
 > 100MiB 안전 버퍼를 비교합니다. 여유 공간이 부족하면 스크립트가 즉시 종료하면서
@@ -121,13 +110,6 @@
 > 다시 실행해도 앞선 부트스트랩 결과를 그대로 재사용합니다. 완전 초기화가
 > 필요할 때는 `--clean-work`를 지정하거나 `build/ubuntu-ainux/work/`를 수동으로
 > 삭제하세요.
-=======
-> 💾 **디스크 여유 공간 확인:** ISO 조립 단계에서 출력 디렉터리의 가용 용량을
-> 미리 검사합니다. 스테이징된 SquashFS/EFI 파일과 여유 버퍼(약 5% + 100MiB)를
-> 저장할 공간이 부족하면 스크립트가 즉시 종료하면서 필요한 용량과 현재 남은
-> 용량을 안내합니다. 오류가 발생했다면 저장소를 다른 디스크로 옮기거나
-> `--output` 옵션으로 충분한 공간이 있는 위치를 지정한 뒤 다시 실행하세요.
->>>>>>> a4b4e913
 
 ### 라이브 ISO에서 NVMe/SSD에 설치하기
 
@@ -183,31 +165,10 @@
 > appropriate QEMU static binary. Without those packages debootstrap will fail
 > with errors such as `Failure trying to run: chroot ... /bin/true`.
 
-<<<<<<< HEAD
-> 🌐 **arm64 미러 기본값 & 폴백:** `arm64`(또는 기타 ARM 타깃)으로 빌드하면 먼저
-> `http://ports.ubuntu.com/ubuntu-ports`가 사용되지만, 네트워크 오류나 타임아웃이 발생하면
-> `ftp.kaist.ac.kr/ubuntu-ports`, `mirror.kakao.com/ubuntu-ports`, `ftp.harukasan.org/ubuntu-ports`
-> 순으로 자동 재시도합니다. 기본 미러가 성공한 뒤에도 후보 목록이 `/etc/apt/ainux-mirrors`
-> 에 저장되고, 빌더가 배치한 APT 헬퍼(`ainux_apt_failover`)가 패키지 설치마다 동일한 순서로
-> 미러를 교체하며 재시도하므로 `gnome-control-center-data`처럼 큰 패키지가 특정 미러에서
-> 계속 타임아웃이 나도 다음 후보로 자동 이동합니다. 직접 미러를 고정하고 싶다면 `--mirror`
-> 옵션을 사용하세요.
-
-> ♻️ **네트워크 타임아웃 자동 재시도:** `build.sh`가 chroot 내부에 `Acquire::Retries`와
-> `Acquire::http::Timeout` 설정을 포함한 APT 구성 파일을 배치하므로, 일시적인 연결 끊김이나
-> 느린 응답이 있더라도 패키지 다운로드를 여러 번 재시도합니다. IPv6 연결이 불안정한 환경을
-> 대비해 `ForceIPv4` 옵션도 기본 활성화되어 있습니다.
-
-> 🔁 **APT 미러 폴백 헬퍼:** `configure_apt` 단계에서 `/usr/local/lib/ainux/apt-failover.sh`
-> 가 배치되고, `install_packages.sh` 및 라이브 부트 준비 과정이 이 스크립트를 사용하여
-> 패키지 설치가 실패할 때마다 다음 미러로 자동 전환합니다. 네트워크가 순간적으로 끊기거나
-> 특정 미러가 느릴 때 `Connection timed out` 오류로 빌드가 중단되던 문제를 예방합니다.
-=======
 > 🌐 **arm64 미러 기본값:** `arm64` (또는 기타 ARM 타깃)으로 빌드하면 스크립트가 자동으로
 > `http://ports.ubuntu.com/ubuntu-ports` 미러를 선택합니다. 아시아(특히 한국) 지역에서는
 > 이 포트 미러가 가장 안정적으로 패키지를 내려받으므로 별도 설정 없이도 빠르게 빌드할 수
 > 있습니다. 다른 거울을 사용하려면 `--mirror` 옵션으로 URL을 명시하세요.
->>>>>>> a4b4e913
 
 > 📡 **DNS 확인:** chroot 내부에서 패키지를 내려받을 때 호스트의 `/etc/resolv.conf`를
 > 그대로 복사하여 사용합니다. 만약 호스트가 커스텀 DNS를 쓰거나 VPN/프록시 환경에 있다면
@@ -252,12 +213,8 @@
 > 🛠️ **패키지 설정 실패 대응:** `Failure while configuring required packages` 같은
 > 메시지가 출력되면 debootstrap 두 번째 단계에서 기본 패키지 설정이 멈춘
 > 것입니다. 스크립트가 `/proc`, `/sys`, `/dev` 등을 자동 마운트하고 실패 시
-<<<<<<< HEAD
 > `work/debootstrap.log`를 보존하므로, 로그를 확인한 뒤 필요하다면
 > `--clean-work` 옵션으로 완전 초기화하여 다시 시도할 수 있습니다.
-=======
-> `work/debootstrap.log`를 보존하므로, 로그를 확인하거나 `--keep-work`로 다시
->>>>>>> a4b4e913
 > 실행해 문제 패키지를 진단하세요.
 
 Refer to `build/ubuntu-ainux/README.md` for prerequisites and customization
