--- conflicted
+++ resolved
@@ -1,12 +1,9 @@
 # Ainux
 
-<<<<<<< HEAD
-=======
 <p align='center'>
   <img src='./folder/ainux.png' width="300px" height="300px"/>
 </p>
 
->>>>>>> 7889f1e3
 Ainux is an AI-native operating system concept that layers intelligent
 automation and hardware orchestration on top of a familiar Linux user
 experience. This repository now contains both the high-level architecture
@@ -71,14 +68,11 @@
 > 빌드가 중단되지 않고 자동으로 건너뜁니다. GPU가 없는 노트북이나 ARM 포트 미러에서도
 > 안심하고 ISO를 생성할 수 있습니다.
 
-<<<<<<< HEAD
 > 🪄 **라이브 부팅 보조 패키지:** 일부 지역 미러(특히 ARM 전용 ports 미러)는 `lupin-casper`
 > 패키지를 제공하지 않습니다. `build.sh`는 이 패키지를 옵션으로 간주하여 존재할 때만 설치를
 > 시도하며, 찾을 수 없으면 경고를 남기고 계속 진행합니다. `lupin-casper`가 필요한 환경이라면
 > 해당 패키지를 제공하는 미러를 선택하거나 ISO 부팅 후 수동으로 설치하세요.
 
-=======
->>>>>>> 7889f1e3
 > 🔐 **가상 머신에서의 iptables 경고:** 일부 하이퍼바이저나 경량 커널은 `iptables`
 > 백엔드를 제공하지 않아 `iptables-persistent` 패키지가 설정 단계에서 경고 창을
 > 띄우기도 합니다. 지금은 이 패키지를 `?iptables-persistent`로 표시하여 선택적 설치로
