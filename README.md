# Ainux

<<<<<<< HEAD
=======
<p align='center'>
  <img src='./folder/ainux.png' width="300px" height="300px"/>
</p>

>>>>>>> 4bfe3856
Ainux is an AI-native operating system concept that layers intelligent
automation and hardware orchestration on top of a familiar Linux user
experience. This repository now contains both the high-level architecture
vision and the initial tooling required to assemble an Ubuntu-based live ISO
that demonstrates those ideas.

## Repository Structure

- `docs/ai_friendly_os_design.md` – Design document outlining the Ainux vision
  and automation architecture.
- `build/ubuntu-ainux/` – Scripts and configuration to generate an Ubuntu
  remix ISO with Ainux defaults baked in, including AI-driven maintenance,
  scheduling, and network automation helpers.
- `ainux_ai/` – Python GPT client, 자연어 오케스트레이터, 컨텍스트 패브릭, 지능형
  하드웨어 자동화 툴킷, 그리고 OpenAI 호환 API와 통신하는 CLI.

## Quick Start

To build the prototype ISO **use a dedicated build host or disposable VM**.
The pipeline never "layers" on top of an existing Ubuntu install: it only
assembles a brand-new bootable ISO image inside the repository's `work/`
directory. Running the tooling on a production server may monopolise CPU, RAM,
and disk I/O while chroots and SquashFS images are assembled. The script now
requires an explicit opt-in via `AINUX_ALLOW_BUILD=1` so accidental executions
are blocked by default. If the process appears to stop immediately, double-
check that the environment variable was exported on the same command line.

To continue once you are in a safe environment:

```bash
git clone https://github.com/<your-org>/Ainux.git
cd Ainux/build/ubuntu-ainux
sudo AINUX_ALLOW_BUILD=1 ./build.sh --release jammy --arch amd64 --output ~/ainux-jammy.iso
```

> ℹ️ **Troubleshooting:** The safety gate aborts early unless
> `AINUX_ALLOW_BUILD=1` is present. When set correctly you will see progress
> messages such as `[bootstrap]`, `[overlay]`, and `[live]`. If the build later
> halts, review `/tmp/ainux-build.log` (created automatically) for the failing
> command or rerun with `--keep-work` to inspect the generated chroot.

> 🧠 **Cross-architecture builds:** When the host CPU architecture (e.g. `amd64`)
> differs from the target passed via `--arch` (e.g. `arm64`), install
> `qemu-user-static` and `binfmt-support` in addition to the standard ISO tools.
> The script now detects the mismatch automatically, runs debootstrap in
> `--foreign` mode, and executes the second stage inside the chroot using the
> appropriate QEMU static binary. Without those packages debootstrap will fail
> with errors such as `Failure trying to run: chroot ... /bin/true`.

> 🛠️ **패키지 설정 실패 대응:** `Failure while configuring required packages` 같은
> 메시지가 출력되면 debootstrap 두 번째 단계에서 기본 패키지 설정이 멈춘
> 것입니다. 스크립트가 `/proc`, `/sys`, `/dev` 등을 자동 마운트하고 실패 시
> `work/debootstrap.log`를 보존하므로, 로그를 확인하거나 `--keep-work`로 다시
> 실행해 문제 패키지를 진단하세요.

Refer to `build/ubuntu-ainux/README.md` for prerequisites and customization
options, including the new scheduling/packet-management blueprints seeded into
the live image.

## Configuring GPT access

The repository ships with a reusable CLI (`ainux-client`, with a backwards-
compatible `ainux-ai-chat` alias) and Python module (`ainux_ai`) that connect to
GPT-style APIs. Configure a provider once and both the live ISO and host
tooling can reuse the credentials:

```bash
# Configure an OpenAI account and make it the default provider
./ainux-client configure --api-key sk-... --default

# Update or rotate the API key later without changing other settings
./ainux-client set-key --api-key sk-new-...

# Send a quick prompt
./ainux-client chat --message "Ainux에 대해 한 문장으로 요약해줘"

# Use environment variables for ephemeral sessions
AINUX_GPT_API_KEY=sk-... AINUX_GPT_MODEL=gpt-4o-mini ./ainux-client chat --message "hello"
```

리포지토리 루트에서 실행하면 `./ainux-client` 스크립트가 바로 동작하며,
원한다면 `$PATH`에 추가하거나 심볼릭 링크를 만들어 시스템 전역에서
동일한 명령으로 사용할 수 있습니다. 기존 `python -m ainux_ai` 호출 방식도
호환성을 위해 그대로 유지됩니다.

Inside the live ISO the `ainux` user can run `ainux-client chat --interactive`
to hold multi-turn conversations, switch between multiple saved providers, and
log transcripts for auditing (the legacy `ainux-ai-chat` alias still works).

## 자연어 오케스트레이션 사용하기

`ainux-client orchestrate` 서브커맨드는 자연어 요청을 인텐트 → 실행 계획 →
안전성 검토 → (선택적) 실행 단계로 이어지는 파이프라인에 연결합니다. GPT
제공자를 설정하면 모델이 계획을 도와주고, 제공자가 없거나 `--offline`
플래그를 사용하면 휴리스틱 모드로 동작합니다.

```bash
# GPT 제공자를 활용하여 GPU 드라이버 갱신 계획을 생성하고 드라이런합니다.
./ainux-client orchestrate "CUDA랑 GPU 드라이버 최신 버전으로 맞춰줘" --dry-run

# 컨텍스트 JSON을 전달하여 유지보수 대상 정보를 함께 넘길 수도 있습니다.
./ainux-client orchestrate "금요일 21시에 추론 서버 네트워크 점검 예약해줘" \
  --context maint_window.json
```

명령어는 인텐트, 단계별 계획, 안전성 경고, 실행 로그를 콘솔에 요약하며
`--json` 플래그로 구조화된 출력을 받을 수 있습니다. 기본 레지스트리는
드라이런/청사진 기록 중심으로 구성되어 있으므로 실제 인프라 자동화에
맞게 커스텀 기능을 확장할 수 있습니다.

## 컨텍스트 패브릭 활용하기

`ainux-client context` 서브커맨드는 파일, 설정, 이벤트를 지식 그래프와
이벤트 버스로 수집하여 오케스트레이터가 참조할 수 있는 공통 상태를
만듭니다. CLI에서 즉시 스냅샷을 살펴보고 새로운 정보를 주입할 수
있습니다.

```bash
# 설계 문서를 그래프에 등록하고 태그를 달기
./ainux-client context ingest-file docs/ai_friendly_os_design.md \
  --label "Architecture spec" --tag design --tag docs

# 오케스트레이터 기본 모드를 설정 스코프에 기록
./ainux-client context ingest-setting orchestrator.mode assist --scope user

# 유지보수 이벤트를 남기고 최근 상태를 확인
./ainux-client context record-event maintenance.started \
  --data '{"target": "gpu-fleet"}'
./ainux-client context snapshot --limit-events 5

# 자연어 오케스트레이션에 컨텍스트 패브릭 스냅샷을 병합
./ainux-client orchestrate "토요일 02시에 GPU 점검 예약" --use-fabric
```

스냅샷은 `~/.config/ainux/context_fabric.json`에 저장되며, `--fabric-path`
옵션으로 경로를 재정의할 수 있습니다. 오케스트레이터는 `--use-fabric`
또는 사용자 지정 경로가 지정되면 요청/계획/실행 결과를 자동으로 이벤트로
기록합니다.

## 지능형 하드웨어 자동화

`ainux_ai.hardware` 패키지와 `ainux-client hardware` 서브커맨드는 드라이버·
펌웨어 카탈로그, 의존성 그래프, 텔레메트리 수집을 하나로 묶어 GPU/가속기
자동화를 실행합니다. 컨텍스트 패브릭을 사용하면 스캔과 실행 로그가 자동으로
지식 그래프와 이벤트 버스에 기록됩니다.

```bash
# 현재 시스템 하드웨어를 스캔하고 카탈로그에 저장
./ainux-client hardware scan

# 드라이버/펌웨어 블루프린트 확인 및 추가
./ainux-client hardware catalog show
./ainux-client hardware catalog add-driver nvidia-driver 535 --package nvidia-driver-535 \
  --package nvidia-dkms-535 --module nvidia --vendor nvidia --supports 10de:1eb8

# 감지된 컴포넌트를 기준으로 설치 계획 생성 (JSON 출력)
./ainux-client hardware plan --json

# 텔레메트리 스냅샷을 3회 수집하고 패브릭 이벤트로 남기기
./ainux-client hardware telemetry --samples 3 --interval 2
```

`--catalog-path`로 카탈로그 저장 위치를, `--fabric-path`로 패브릭 경로를
재정의할 수 있으며, `--no-fabric`을 지정하면 이벤트 로깅 없이 독립적으로
동작합니다. `hardware plan --apply`는 생성된 단계를 실제로 실행하며,
`--dry-run`과 함께 사용하면 명령어만 미리 확인할 수 있습니다.

## 인프라 스케줄링 & 네트워크 오케스트레이션

새로 추가된 `scheduler`, `network`, `cluster` 서브커맨드는 유지보수 윈도우,
배치 작업, 네트워크 정책, 클러스터 헬스를 하나의 도메인 명령 표면으로
제공합니다. 라이브 ISO에서는 `ainux-scheduler`, `ainux-network-orchestrator`,
`ainux-cluster-health` 래퍼가 각각 `ainux-client` CLI를 호출합니다 (`ainux-ai-chat`
별칭 유지).

```bash
# 사용 가능한 Ansible 블루프린트 나열 및 실행 (드라이런)
./ainux-client scheduler list --json
./ainux-client scheduler run maintenance/restart_gpu --dry-run --extra window=nightly

# SLURM 배치 작업 제출/조회/취소 + 정비 윈도우 관리
./ainux-client scheduler job -- --wrap="bash run-smoke-tests.sh" --dry-run
./ainux-client scheduler status --json
./ainux-client scheduler window create nightly-maint --duration 90 --target node-a --target node-b

# 네트워크 프로파일 저장 및 적용 (QoS/Firewall/VLAN 포함)
./ainux-client network save edge-qos --interface eno1 --qos eno1:2000 --firewall 'add rule inet filter forward drop'
./ainux-client network apply edge-qos --dry-run
./ainux-client network qos eno2:500 --dry-run

# 클러스터 헬스 스냅샷 또는 주기적 모니터링
./ainux-client cluster snapshot --json
./ainux-client cluster watch --interval 30 --limit 3
```

스케줄러 서비스는 컨텍스트 패브릭과 연동해 정비 윈도우 및 작업 이벤트를
기록하며, `scheduler targets` 명령으로 패브릭/윈도우에 등록된 호스트를 빠르게
확인할 수 있습니다. 네트워크 서비스는 QoS·VLAN 정의를 JSON에 저장하고,
`--dry-run`으로 명령 계획만 출력한 뒤 검증할 수도 있습니다.

## 브라우저 오케스트레이션 스튜디오

터미널만으로는 자연어 흐름과 실행 로그를 한눈에 보기 어렵기 때문에,
`ainux_ai.ui` 패키지는 글래스모피즘 테마의 웹 UI를 제공합니다. 0.7 릴리스
에서는 정사각형 Ainux 로고와 펭귄 마스코트를 애플리케이션에 내장(base64)
해 기본 브랜드 경험을 제공합니다. 저장소에는 바이너리 자산을 포함하지
않으므로, 필요하다면 루트 `folder/` 디렉터리에 동일한 파일명(`ainux.png`,
`ainux_penguin.png`)으로 로컬 이미지를 두거나, ISO 부팅 후 `/usr/share/ainux/branding`
에 PNG를 배치해 교체할 수 있습니다. 로컬 서버를 띄우면 브라우저 상단에서
로고가 은은하게 반복되며, 펭귄 캐릭터가 타임라인 패널과
실행 로그 카드로 이어지는 경험을 시각적으로 안내합니다. 좌측 패널은 대화형
자연어 타임라인을, 우측 패널은 계획·명령 로그·컨텍스트 패브릭 메타데이터를
실시간으로 갱신합니다.

```bash
# 기본 설정: 드라이런 모드 + 컨텍스트 패브릭 활성화
./ainux-client ui

# GPU 작업을 즉시 실행하고 싶다면 --execute를 명시
./ainux-client ui --execute --provider openai

# 서버 환경에서 브라우저 없이 띄우고 싶다면 --no-browser 사용
./ainux-client ui --host 0.0.0.0 --port 9000 --no-browser
```

UI 내 토글을 통해 드라이런/실행, 오프라인 모드, 컨텍스트 패브릭 사용 여부를
즉시 바꿀 수 있으며, 프롬프트 제출 시 오케스트레이터 결과와 계획 단계, 실행
출력, 최신 패브릭 이벤트가 카드 형태로 정리됩니다. 헤더의 브랜드 배지는
현재 제공자·실행 모드를 뱃지 형태로 보여주고, 하단 히어로 배경은 내장
이미지를 사용하되 `/usr/share/ainux/branding` 혹은 로컬 `folder/` 자산을
교체하면 곧바로 바뀝니다. GPT 제공자가 설정되지 않았거나
오류가 발생하면 경고 배지가 표시되고 휴리스틱 모드로 자동 폴백합니다.

## Current Status

Ainux is presently a concept prototype: the repository contains architecture
documentation plus tooling to assemble an Ubuntu-based ISO with automation
helpers preinstalled. The GPT connector, orchestration runtime, and context
fabric deliver an initial natural-language → plan → execution loop that can
operate with or without model assistance. The infrastructure scheduler,
network orchestrator, and cluster telemetry commands now persist state into the
context fabric and ship alongside lightweight ISO wrappers. Governance and
security controls (fine-grained permissions, policy engine, audit trail), the
plugin SDK, and the automation marketplace outlined in the design guide remain
future milestones.

## VM 실행 & 기능 체크리스트

가상 머신(VM) 환경에서도 Ainux ISO를 그대로 부팅해 사용할 수 있도록 모든
자동화 도구와 UI 서버는 사용자 공간에서 동작하며, 하드웨어 자동화 모듈은
실제 장치가 없을 경우 자동으로 시뮬레이션/드라이런 모드로 전환됩니다. 즉,
VM에서는 다음과 같은 특징을 기대할 수 있습니다.

- **ISO 부팅** – `build/ubuntu-ainux/build.sh`로 생성한 이미지를 VirtualBox,
  VMware, QEMU 등에서 바로 부팅할 수 있으며, 사용자 기본 계정(`ainux`)에
  CLI와 UI가 사전 설정되어 있습니다.
- **GPT & 오케스트레이션** – API 키를 설정하면 자연어 오케스트레이션,
  컨텍스트 패브릭, 하드웨어/네트워크/스케줄링 명령이 모두 동일하게 동작하고,
  키를 설정하지 않으면 휴리스틱 모드로 안전하게 폴백합니다.
- **하드웨어 자동화** – VM에서는 PCI/센서 정보가 제한되므로 스캔 결과가
  비어 있을 수 있지만, 카탈로그 관리·의존성 계산·텔레메트리 수집은
  시뮬레이션 데이터로 수행되어 워크플로우를 검증할 수 있습니다.
- **브라우저 스튜디오** – `./ainux-client ui --host 0.0.0.0`를 실행하면
  VM 내부 브라우저 혹은 포트 포워딩을 통해 호스트 브라우저에서 동일한 UI를
  사용할 수 있습니다.

현재 저장소는 요청하신 자동화 기능(자연어 오케스트레이션, 컨텍스트 패브릭,
지능형 하드웨어 자동화, 스케줄러/네트워크/클러스터 명령, 브랜드 UI)을 모두
포함합니다. 다만 초기 설계에서 후속 과제로 분류한 **거버넌스·보안 체계, SDK,
마켓플레이스**는 아직 구현되지 않았으며, 문서에도 미래 마일스톤으로 명시되어
있습니다.<|MERGE_RESOLUTION|>--- conflicted
+++ resolved
@@ -1,12 +1,9 @@
 # Ainux
 
-<<<<<<< HEAD
-=======
 <p align='center'>
   <img src='./folder/ainux.png' width="300px" height="300px"/>
 </p>
 
->>>>>>> 4bfe3856
 Ainux is an AI-native operating system concept that layers intelligent
 automation and hardware orchestration on top of a familiar Linux user
 experience. This repository now contains both the high-level architecture
