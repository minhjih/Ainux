--- conflicted
+++ resolved
@@ -1,12 +1,9 @@
 # Ainux
 
-<<<<<<< HEAD
-=======
 <p align='center'>
   <img src='./folder/ainux.png' width="300px" height="300px"/>
 </p>
 
->>>>>>> 2b74f933
 Ainux is an AI-native operating system concept that layers intelligent
 automation and hardware orchestration on top of a familiar Linux user
 experience. This repository now contains both the high-level architecture
@@ -61,14 +58,11 @@
 > 이 포트 미러가 가장 안정적으로 패키지를 내려받으므로 별도 설정 없이도 빠르게 빌드할 수
 > 있습니다. 다른 거울을 사용하려면 `--mirror` 옵션으로 URL을 명시하세요.
 
-<<<<<<< HEAD
 > 📡 **DNS 확인:** chroot 내부에서 패키지를 내려받을 때 호스트의 `/etc/resolv.conf`를
 > 그대로 복사하여 사용합니다. 만약 호스트가 커스텀 DNS를 쓰거나 VPN/프록시 환경에 있다면
 > 해당 설정이 올바르게 `/etc/resolv.conf`에 반영되어 있어야 하며, 파일이 비어 있거나
 > 접근할 수 없으면 `Temporary failure resolving ...` 오류가 발생할 수 있습니다.
 
-=======
->>>>>>> 2b74f933
 > 🚧 **QEMU 세그멘테이션 폴트 대응:** 교차 아키텍처 빌드에서 `QEMU internal SIGSEGV`
 > 등의 메시지가 뜬 뒤 `apt-get: No such file or directory`가 이어진다면, 두 번째
 > debootstrap 단계가 정상적으로 종료되지 않은 상태입니다. 스크립트가 자동으로
