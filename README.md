--- conflicted
+++ resolved
@@ -1,12 +1,9 @@
 # Ainux
 
-<<<<<<< HEAD
-=======
 <p align='center'>
   <img src='./folder/ainux.png' width="300px" height="300px"/>
 </p>
 
->>>>>>> 6a11eeaf
 Ainux is an AI-native operating system concept that layers intelligent
 automation and hardware orchestration on top of a familiar Linux user
 experience. This repository now contains both the high-level architecture
@@ -120,11 +117,7 @@
 기본 자격 증명은 다음과 같습니다.
 
 - 사용자 이름: `ainux`
-<<<<<<< HEAD
 - 비밀번호: `ainuxos`
-=======
-- 비밀번호: `ainux`
->>>>>>> 6a11eeaf
 
 설치 후에는 `passwd` 명령으로 비밀번호를 즉시 변경하거나, 별도의 사용자
 계정을 생성해 사용하는 것을 권장합니다.
