# Ainux

<<<<<<< HEAD
=======
<p align='center'>
  <img src='./folder/ainux.png' width="300px" height="300px"/>
</p>

>>>>>>> a7e34d45
Ainux is an AI-native operating system concept that layers intelligent
automation and hardware orchestration on top of a familiar Linux user
experience. This repository now contains both the high-level architecture
vision and the initial tooling required to assemble an Ubuntu-based live ISO
that demonstrates those ideas.

## Repository Structure

- `docs/ai_friendly_os_design.md` – Design document outlining the Ainux vision
  and automation architecture.
- `build/ubuntu-ainux/` – Scripts and configuration to generate an Ubuntu
  remix ISO with Ainux defaults baked in, including AI-driven maintenance,
  scheduling, and network automation helpers.
- `ainux_ai/` – Python GPT client, 자연어 오케스트레이터, 컨텍스트 패브릭, 지능형
  하드웨어 자동화 툴킷, 그리고 OpenAI 호환 API와 통신하는 CLI.

## Quick Start

To build the prototype ISO **use a dedicated build host or disposable VM**.
The pipeline never "layers" on top of an existing Ubuntu install: it only
assembles a brand-new bootable ISO image inside the repository's `work/`
directory. Running the tooling on a production server may monopolise CPU, RAM,
and disk I/O while chroots and SquashFS images are assembled. The script now
requires an explicit opt-in via `AINUX_ALLOW_BUILD=1` so accidental executions
are blocked by default. If the process appears to stop immediately, double-
check that the environment variable was exported on the same command line.

To continue once you are in a safe environment:

```bash
git clone https://github.com/<your-org>/Ainux.git
cd Ainux/build/ubuntu-ainux
sudo AINUX_ALLOW_BUILD=1 ./build.sh --release jammy --arch amd64 --output ~/ainux-jammy.iso
```

> ℹ️ **Troubleshooting:** The safety gate aborts early unless
> `AINUX_ALLOW_BUILD=1` is present. When set correctly you will see progress
> messages such as `[bootstrap]`, `[overlay]`, and `[live]`. If the build later
> halts, review `/tmp/ainux-build.log` (created automatically) for the failing
> command or rerun with `--keep-work` to inspect the generated chroot.

> 🧠 **Cross-architecture builds:** When the host CPU architecture (e.g. `amd64`)
> differs from the target passed via `--arch` (e.g. `arm64`), install
> `qemu-user-static` and `binfmt-support` in addition to the standard ISO tools.
> The script now detects the mismatch automatically, runs debootstrap in
> `--foreign` mode, and executes the second stage inside the chroot using the
> appropriate QEMU static binary. Without those packages debootstrap will fail
> with errors such as `Failure trying to run: chroot ... /bin/true`.

> 🌐 **arm64 미러 기본값:** `arm64` (또는 기타 ARM 타깃)으로 빌드하면 스크립트가 자동으로
> `http://ports.ubuntu.com/ubuntu-ports` 미러를 선택합니다. 아시아(특히 한국) 지역에서는
> 이 포트 미러가 가장 안정적으로 패키지를 내려받으므로 별도 설정 없이도 빠르게 빌드할 수
> 있습니다. 다른 거울을 사용하려면 `--mirror` 옵션으로 URL을 명시하세요.

> 📡 **DNS 확인:** chroot 내부에서 패키지를 내려받을 때 호스트의 `/etc/resolv.conf`를
> 그대로 복사하여 사용합니다. 만약 호스트가 커스텀 DNS를 쓰거나 VPN/프록시 환경에 있다면
> 해당 설정이 올바르게 `/etc/resolv.conf`에 반영되어 있어야 하며, 파일이 비어 있거나
> 접근할 수 없으면 `Temporary failure resolving ...` 오류가 발생할 수 있습니다.

> 🎯 **GPU 패키지 가용성:** 기본 `packages.txt`에 포함된 NVIDIA 드라이버, CUDA, 컨테이너
> 툴킷은 `?` 접두사로 표시되어 있어, 해당 패키지를 제공하지 않는 아키텍처/미러에서도
> 빌드가 중단되지 않고 자동으로 건너뜁니다. GPU가 없는 노트북이나 ARM 포트 미러에서도
> 안심하고 ISO를 생성할 수 있습니다.

<<<<<<< HEAD
> 🔐 **가상 머신에서의 iptables 경고:** 일부 하이퍼바이저나 경량 커널은 `iptables`
> 백엔드를 제공하지 않아 `iptables-persistent` 패키지가 설정 단계에서 경고 창을
> 띄우기도 합니다. 지금은 이 패키지를 `?iptables-persistent`로 표시하여 선택적 설치로
> 전환했으므로, 미러에 패키지가 없거나 VM에서 모듈이 비활성화되어도 빌드가 중단되지
> 않습니다. 방화벽 규칙을 활용하려면 ISO 부팅 후 `sudo apt-get install iptables-persistent`
> 로 수동 설치하거나 `packages.txt`에서 `?` 접두사를 제거한 뒤 다시 빌드하세요.

=======
>>>>>>> a7e34d45
> 🚧 **QEMU 세그멘테이션 폴트 대응:** 교차 아키텍처 빌드에서 `QEMU internal SIGSEGV`
> 등의 메시지가 뜬 뒤 `apt-get: No such file or directory`가 이어진다면, 두 번째
> debootstrap 단계가 정상적으로 종료되지 않은 상태입니다. 스크립트가 자동으로
> 중단되며 `work/debootstrap.log`에 로그를 남기니 QEMU/ binfmt 설정을 재확인하거나
> 동일 아키텍처 호스트에서 다시 시도하세요.

> 🛠️ **패키지 설정 실패 대응:** `Failure while configuring required packages` 같은
> 메시지가 출력되면 debootstrap 두 번째 단계에서 기본 패키지 설정이 멈춘
> 것입니다. 스크립트가 `/proc`, `/sys`, `/dev` 등을 자동 마운트하고 실패 시
> `work/debootstrap.log`를 보존하므로, 로그를 확인하거나 `--keep-work`로 다시
> 실행해 문제 패키지를 진단하세요.

Refer to `build/ubuntu-ainux/README.md` for prerequisites and customization
options, including the new scheduling/packet-management blueprints seeded into
the live image.

## Configuring GPT access

The repository ships with a reusable CLI (`ainux-client`, with a backwards-
compatible `ainux-ai-chat` alias) and Python module (`ainux_ai`) that connect to
GPT-style APIs. Configure a provider once and both the live ISO and host
tooling can reuse the credentials:

```bash
# Configure an OpenAI account and make it the default provider
./ainux-client configure --api-key sk-... --default

# Update or rotate the API key later without changing other settings
./ainux-client set-key --api-key sk-new-...

# Send a quick prompt
./ainux-client chat --message "Ainux에 대해 한 문장으로 요약해줘"

# Use environment variables for ephemeral sessions
AINUX_GPT_API_KEY=sk-... AINUX_GPT_MODEL=gpt-4o-mini ./ainux-client chat --message "hello"
```

리포지토리 루트에서 실행하면 `./ainux-client` 스크립트가 바로 동작하며,
원한다면 `$PATH`에 추가하거나 심볼릭 링크를 만들어 시스템 전역에서
동일한 명령으로 사용할 수 있습니다. 기존 `python -m ainux_ai` 호출 방식도
호환성을 위해 그대로 유지됩니다.

Inside the live ISO the `ainux` user can run `ainux-client chat --interactive`
to hold multi-turn conversations, switch between multiple saved providers, and
log transcripts for auditing (the legacy `ainux-ai-chat` alias still works).

## 자연어 오케스트레이션 사용하기

`ainux-client orchestrate` 서브커맨드는 자연어 요청을 인텐트 → 실행 계획 →
안전성 검토 → (선택적) 실행 단계로 이어지는 파이프라인에 연결합니다. GPT
제공자를 설정하면 모델이 계획을 도와주고, 제공자가 없거나 `--offline`
플래그를 사용하면 휴리스틱 모드로 동작합니다.

```bash
# GPT 제공자를 활용하여 GPU 드라이버 갱신 계획을 생성하고 드라이런합니다.
./ainux-client orchestrate "CUDA랑 GPU 드라이버 최신 버전으로 맞춰줘" --dry-run

# 컨텍스트 JSON을 전달하여 유지보수 대상 정보를 함께 넘길 수도 있습니다.
./ainux-client orchestrate "금요일 21시에 추론 서버 네트워크 점검 예약해줘" \
  --context maint_window.json
```

명령어는 인텐트, 단계별 계획, 안전성 경고, 실행 로그를 콘솔에 요약하며
`--json` 플래그로 구조화된 출력을 받을 수 있습니다. 기본 레지스트리는
드라이런/청사진 기록 중심으로 구성되어 있으므로 실제 인프라 자동화에
맞게 커스텀 기능을 확장할 수 있습니다.

## 컨텍스트 패브릭 활용하기

`ainux-client context` 서브커맨드는 파일, 설정, 이벤트를 지식 그래프와
이벤트 버스로 수집하여 오케스트레이터가 참조할 수 있는 공통 상태를
만듭니다. CLI에서 즉시 스냅샷을 살펴보고 새로운 정보를 주입할 수
있습니다.

```bash
# 설계 문서를 그래프에 등록하고 태그를 달기
./ainux-client context ingest-file docs/ai_friendly_os_design.md \
  --label "Architecture spec" --tag design --tag docs

# 오케스트레이터 기본 모드를 설정 스코프에 기록
./ainux-client context ingest-setting orchestrator.mode assist --scope user

# 유지보수 이벤트를 남기고 최근 상태를 확인
./ainux-client context record-event maintenance.started \
  --data '{"target": "gpu-fleet"}'
./ainux-client context snapshot --limit-events 5

# 자연어 오케스트레이션에 컨텍스트 패브릭 스냅샷을 병합
./ainux-client orchestrate "토요일 02시에 GPU 점검 예약" --use-fabric
```

스냅샷은 `~/.config/ainux/context_fabric.json`에 저장되며, `--fabric-path`
옵션으로 경로를 재정의할 수 있습니다. 오케스트레이터는 `--use-fabric`
또는 사용자 지정 경로가 지정되면 요청/계획/실행 결과를 자동으로 이벤트로
기록합니다.

## 지능형 하드웨어 자동화

`ainux_ai.hardware` 패키지와 `ainux-client hardware` 서브커맨드는 드라이버·
펌웨어 카탈로그, 의존성 그래프, 텔레메트리 수집을 하나로 묶어 GPU/가속기
자동화를 실행합니다. 컨텍스트 패브릭을 사용하면 스캔과 실행 로그가 자동으로
지식 그래프와 이벤트 버스에 기록됩니다.

```bash
# 현재 시스템 하드웨어를 스캔하고 카탈로그에 저장
./ainux-client hardware scan

# 드라이버/펌웨어 블루프린트 확인 및 추가
./ainux-client hardware catalog show
./ainux-client hardware catalog add-driver nvidia-driver 535 --package nvidia-driver-535 \
  --package nvidia-dkms-535 --module nvidia --vendor nvidia --supports 10de:1eb8

# 감지된 컴포넌트를 기준으로 설치 계획 생성 (JSON 출력)
./ainux-client hardware plan --json

# 텔레메트리 스냅샷을 3회 수집하고 패브릭 이벤트로 남기기
./ainux-client hardware telemetry --samples 3 --interval 2
```

`--catalog-path`로 카탈로그 저장 위치를, `--fabric-path`로 패브릭 경로를
재정의할 수 있으며, `--no-fabric`을 지정하면 이벤트 로깅 없이 독립적으로
동작합니다. `hardware plan --apply`는 생성된 단계를 실제로 실행하며,
`--dry-run`과 함께 사용하면 명령어만 미리 확인할 수 있습니다.

## 인프라 스케줄링 & 네트워크 오케스트레이션

새로 추가된 `scheduler`, `network`, `cluster` 서브커맨드는 유지보수 윈도우,
배치 작업, 네트워크 정책, 클러스터 헬스를 하나의 도메인 명령 표면으로
제공합니다. 라이브 ISO에서는 `ainux-scheduler`, `ainux-network-orchestrator`,
`ainux-cluster-health` 래퍼가 각각 `ainux-client` CLI를 호출합니다 (`ainux-ai-chat`
별칭 유지).

```bash
# 사용 가능한 Ansible 블루프린트 나열 및 실행 (드라이런)
./ainux-client scheduler list --json
./ainux-client scheduler run maintenance/restart_gpu --dry-run --extra window=nightly

# SLURM 배치 작업 제출/조회/취소 + 정비 윈도우 관리
./ainux-client scheduler job -- --wrap="bash run-smoke-tests.sh" --dry-run
./ainux-client scheduler status --json
./ainux-client scheduler window create nightly-maint --duration 90 --target node-a --target node-b

# 네트워크 프로파일 저장 및 적용 (QoS/Firewall/VLAN 포함)
./ainux-client network save edge-qos --interface eno1 --qos eno1:2000 --firewall 'add rule inet filter forward drop'
./ainux-client network apply edge-qos --dry-run
./ainux-client network qos eno2:500 --dry-run

# 클러스터 헬스 스냅샷 또는 주기적 모니터링
./ainux-client cluster snapshot --json
./ainux-client cluster watch --interval 30 --limit 3
```

스케줄러 서비스는 컨텍스트 패브릭과 연동해 정비 윈도우 및 작업 이벤트를
기록하며, `scheduler targets` 명령으로 패브릭/윈도우에 등록된 호스트를 빠르게
확인할 수 있습니다. 네트워크 서비스는 QoS·VLAN 정의를 JSON에 저장하고,
`--dry-run`으로 명령 계획만 출력한 뒤 검증할 수도 있습니다.

## 브라우저 오케스트레이션 스튜디오

터미널만으로는 자연어 흐름과 실행 로그를 한눈에 보기 어렵기 때문에,
`ainux_ai.ui` 패키지는 글래스모피즘 테마의 웹 UI를 제공합니다. 0.7 릴리스
에서는 정사각형 Ainux 로고와 펭귄 마스코트를 애플리케이션에 내장(base64)
해 기본 브랜드 경험을 제공합니다. 저장소에는 바이너리 자산을 포함하지
않으므로, 필요하다면 루트 `folder/` 디렉터리에 동일한 파일명(`ainux.png`,
`ainux_penguin.png`)으로 로컬 이미지를 두거나, ISO 부팅 후 `/usr/share/ainux/branding`
에 PNG를 배치해 교체할 수 있습니다. 로컬 서버를 띄우면 브라우저 상단에서
로고가 은은하게 반복되며, 펭귄 캐릭터가 타임라인 패널과
실행 로그 카드로 이어지는 경험을 시각적으로 안내합니다. 좌측 패널은 대화형
자연어 타임라인을, 우측 패널은 계획·명령 로그·컨텍스트 패브릭 메타데이터를
실시간으로 갱신합니다.

```bash
# 기본 설정: 드라이런 모드 + 컨텍스트 패브릭 활성화
./ainux-client ui

# GPU 작업을 즉시 실행하고 싶다면 --execute를 명시
./ainux-client ui --execute --provider openai

# 서버 환경에서 브라우저 없이 띄우고 싶다면 --no-browser 사용
./ainux-client ui --host 0.0.0.0 --port 9000 --no-browser
```

UI 내 토글을 통해 드라이런/실행, 오프라인 모드, 컨텍스트 패브릭 사용 여부를
즉시 바꿀 수 있으며, 프롬프트 제출 시 오케스트레이터 결과와 계획 단계, 실행
출력, 최신 패브릭 이벤트가 카드 형태로 정리됩니다. 헤더의 브랜드 배지는
현재 제공자·실행 모드를 뱃지 형태로 보여주고, 하단 히어로 배경은 내장
이미지를 사용하되 `/usr/share/ainux/branding` 혹은 로컬 `folder/` 자산을
교체하면 곧바로 바뀝니다. GPT 제공자가 설정되지 않았거나
오류가 발생하면 경고 배지가 표시되고 휴리스틱 모드로 자동 폴백합니다.

## Current Status

Ainux is presently a concept prototype: the repository contains architecture
documentation plus tooling to assemble an Ubuntu-based ISO with automation
helpers preinstalled. The GPT connector, orchestration runtime, and context
fabric deliver an initial natural-language → plan → execution loop that can
operate with or without model assistance. The infrastructure scheduler,
network orchestrator, and cluster telemetry commands now persist state into the
context fabric and ship alongside lightweight ISO wrappers. Governance and
security controls (fine-grained permissions, policy engine, audit trail), the
plugin SDK, and the automation marketplace outlined in the design guide remain
future milestones.

## VM 실행 & 기능 체크리스트

가상 머신(VM) 환경에서도 Ainux ISO를 그대로 부팅해 사용할 수 있도록 모든
자동화 도구와 UI 서버는 사용자 공간에서 동작하며, 하드웨어 자동화 모듈은
실제 장치가 없을 경우 자동으로 시뮬레이션/드라이런 모드로 전환됩니다. 즉,
VM에서는 다음과 같은 특징을 기대할 수 있습니다.

- **ISO 부팅** – `build/ubuntu-ainux/build.sh`로 생성한 이미지를 VirtualBox,
  VMware, QEMU 등에서 바로 부팅할 수 있으며, 사용자 기본 계정(`ainux`)에
  CLI와 UI가 사전 설정되어 있습니다.
- **GPT & 오케스트레이션** – API 키를 설정하면 자연어 오케스트레이션,
  컨텍스트 패브릭, 하드웨어/네트워크/스케줄링 명령이 모두 동일하게 동작하고,
  키를 설정하지 않으면 휴리스틱 모드로 안전하게 폴백합니다.
- **하드웨어 자동화** – VM에서는 PCI/센서 정보가 제한되므로 스캔 결과가
  비어 있을 수 있지만, 카탈로그 관리·의존성 계산·텔레메트리 수집은
  시뮬레이션 데이터로 수행되어 워크플로우를 검증할 수 있습니다.
- **브라우저 스튜디오** – `./ainux-client ui --host 0.0.0.0`를 실행하면
  VM 내부 브라우저 혹은 포트 포워딩을 통해 호스트 브라우저에서 동일한 UI를
  사용할 수 있습니다.

현재 저장소는 요청하신 자동화 기능(자연어 오케스트레이션, 컨텍스트 패브릭,
지능형 하드웨어 자동화, 스케줄러/네트워크/클러스터 명령, 브랜드 UI)을 모두
포함합니다. 다만 초기 설계에서 후속 과제로 분류한 **거버넌스·보안 체계, SDK,
마켓플레이스**는 아직 구현되지 않았으며, 문서에도 미래 마일스톤으로 명시되어
있습니다.<|MERGE_RESOLUTION|>--- conflicted
+++ resolved
@@ -1,12 +1,9 @@
 # Ainux
 
-<<<<<<< HEAD
-=======
 <p align='center'>
   <img src='./folder/ainux.png' width="300px" height="300px"/>
 </p>
 
->>>>>>> a7e34d45
 Ainux is an AI-native operating system concept that layers intelligent
 automation and hardware orchestration on top of a familiar Linux user
 experience. This repository now contains both the high-level architecture
@@ -71,7 +68,6 @@
 > 빌드가 중단되지 않고 자동으로 건너뜁니다. GPU가 없는 노트북이나 ARM 포트 미러에서도
 > 안심하고 ISO를 생성할 수 있습니다.
 
-<<<<<<< HEAD
 > 🔐 **가상 머신에서의 iptables 경고:** 일부 하이퍼바이저나 경량 커널은 `iptables`
 > 백엔드를 제공하지 않아 `iptables-persistent` 패키지가 설정 단계에서 경고 창을
 > 띄우기도 합니다. 지금은 이 패키지를 `?iptables-persistent`로 표시하여 선택적 설치로
@@ -79,8 +75,6 @@
 > 않습니다. 방화벽 규칙을 활용하려면 ISO 부팅 후 `sudo apt-get install iptables-persistent`
 > 로 수동 설치하거나 `packages.txt`에서 `?` 접두사를 제거한 뒤 다시 빌드하세요.
 
-=======
->>>>>>> a7e34d45
 > 🚧 **QEMU 세그멘테이션 폴트 대응:** 교차 아키텍처 빌드에서 `QEMU internal SIGSEGV`
 > 등의 메시지가 뜬 뒤 `apt-get: No such file or directory`가 이어진다면, 두 번째
 > debootstrap 단계가 정상적으로 종료되지 않은 상태입니다. 스크립트가 자동으로
